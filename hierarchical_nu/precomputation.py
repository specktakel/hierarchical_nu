"""
Module for the precomputation of quantities
to be passed to Stan models.
"""

from collections import defaultdict
from itertools import product
import logging
from typing import Union

import astropy.units as u
from astropy.coordinates import SkyCoord
import healpy as hp
import numpy as np

from .source.source import (
    Sources,
    PointSource,
    icrs_to_uv,
    BackgroundSource,
)
from .source.atmospheric_flux import AtmosphericNuMuFlux
from .source.flux_model import PGammaSpectrum
from .source.parameter import ParScale, Parameter
from .backend.stan_generator import StanGenerator
from .detector.detector_model import (
    LogNormEnergyResolution,
    GridInterpolationEnergyResolution,
)
from .detector.r2021_bg_llh import R2021BackgroundLLH
from .utils.roi import CircularROI, ROIList
from .detector.icecube import (
    EventType,
    CAS,
)
from .utils.fitting_tools import TopDownSegmentation

from tqdm.autonotebook import tqdm

m_to_cm = 100  # cm


class ExposureIntegral:
    """
    Handles calculation of the exposure integral.
    This is the convolution of the source spectrum and the
    effective area, multiplied by the observation time.
    """

    @u.quantity_input
    def __init__(
        self,
        sources: Sources,
        detector_model: EventType,
        n_grid_points: int = 50,
        show_progress: bool = False,
        bg_llh: Union[None, R2021BackgroundLLH] = None,
    ):
        """
        Handles calculation of the exposure integral.
        This is the convolution of the source spectrum and the
        effective area, multiplied by the observation time.

        :param sources: An instance of Sources.
        :param detector_model: An instance of EventType from the Refrigerator.
        :param n_grid_points: number of grid points for each parameter at which exposure is calculated.
        :param show_progress: set to True if progress bars should be displayed.
        :param bg_llh: If data-driven background likelihood is to be used, pass according instance of `R2021BackgroundLLH`, else `None`
        """

        self._show_progress = show_progress
        self._detector_model = detector_model
        self._sources = sources
        self._n_grid_points = n_grid_points
        self._bg_llh = bg_llh

        # Use Emin_det if available, otherwise use per event_type
        try:
            self._min_det_energy = Parameter.get_parameter("Emin_det").value

        except ValueError:
            self._min_det_energy = Parameter.get_parameter(
                f"Emin_det_{self._detector_model.P}"
            ).value

        # Silence log output
        logger = logging.getLogger("hierarchical_nu.backend.code_generator")
        logger.propagate = False

        # Instantiate the given Detector class to access values
        with StanGenerator():
            dm = detector_model.model()
            self._effective_area = dm.effective_area
            self._energy_resolution = dm.energy_resolution
            self._dm = dm

        self._parameter_source_map = defaultdict(list)
        self._source_parameter_map = defaultdict(list)
        self._original_param_values = defaultdict(list)

        for source in sources:
            c = 0
            for par in source.parameters.values():
                if not par.fixed:
                    self._parameter_source_map[par.name].append(source)
                    self._source_parameter_map[source].append(par.name)
                    self._original_param_values[par.name].append(par.value)
                    c += 1
                if c > 2:
                    raise NotImplementedError(
                        "Max two free parameters per source are currently implemented."
                    )

        self._par_grids = {}
        self._par_units = {}
        for par_name in list(self._parameter_source_map.keys()):
            par = Parameter.get_parameter(par_name)
            try:
                units = par.value.unit
                self._par_units[par_name] = units
                pmin, pmax = par.par_range
                par_range = (pmin.to_value(units), pmax.to_value(units))
                if not np.all(np.isfinite(par_range)):
                    raise ValueError(
                        "Parameter {} has non-finite bounds".format(par.name)
                    )
            except:
                par_range = par.par_range
                if not np.all(np.isfinite(par_range)):
                    raise ValueError(
                        "Parameter {} has non-finite bounds".format(par.name)
                    )

            if par.scale == ParScale.lin:
                grid = np.linspace(*par_range, num=self._n_grid_points)
            elif par.scale == ParScale.log:
                grid = np.logspace(*np.log10(par_range), num=self._n_grid_points)
            elif par.scale == ParScale.cos:
                grid = np.arccos(
                    np.linspace(*np.cos(par_range), num=self._n_grid_points)
                )
            else:
                raise NotImplementedError(
                    "This scale ({}) is not yet supported".format(par.scale)
                )

            self._par_grids[par_name] = grid

        self.__call__()

    @property
    def effective_area(self):
        return self._effective_area

    @property
    def energy_resolution(self):
        return self._energy_resolution

    @property
    def par_grids(self):
        return self._par_grids

    @property
    def integral_grid(self):
        return self._integral_grid

    @property
    def integral_fixed_vals(self):
        return self._integral_fixed_vals

    def calculate_rate(self, source, Ebins=None):
        # Emin determined as `Parameter` instance is accounted for
        # in the spectral shapes of the individual sources
        if Ebins is None:
            lower_e_edges = self.effective_area.tE_bin_edges[:-1].copy() << u.GeV
            upper_e_edges = self.effective_area.tE_bin_edges[1:].copy() << u.GeV

        else:
            lower_e_edges = Ebins[:-1] << u.GeV
            upper_e_edges = Ebins[1:] << u.GeV

        E_min = lower_e_edges[0]
        E_max = upper_e_edges[-1]

        log_E_space = np.linspace(np.log10(E_min.value), np.log10(E_max.value), 200)
        log_E_c = log_E_space[:-1] + np.diff(log_E_space) / 2
        E_c = np.power(10, log_E_c) * u.GeV
        d_E = np.diff(np.power(10, log_E_space)) * u.GeV

        if isinstance(source, PointSource):
            # For point sources the integral over the space angle is trivial

            # Assume that the source is inside the ROI
            # TODO add check at some point

            dec = source.dec.to(u.rad)
            cosz = -np.sin(dec.to_value(u.rad))  # ONLY FOR ICECUBE!

            flux_vals = source.flux_model.spectral_shape(E_c)
            if cosz < min(self.effective_area.cosz_bin_edges) or cosz >= max(
                self.effective_area.cosz_bin_edges
            ):
                aeff_vals = np.zeros(E_c.shape) << (u.m**2)

            else:
                aeff_vals = self.effective_area.eff_area_spline(
                    np.vstack(
                        (np.log10(E_c.to_value(u.GeV)), np.full(E_c.shape, cosz))
                    ).T
                ) << (u.m**2)

            if isinstance(self.energy_resolution, GridInterpolationEnergyResolution):
                p_Edet = self.energy_resolution.prob_Edet_above_threshold(
                    E_c,
                    self._min_det_energy,
                    np.full(E_c.shape, dec.to_value(u.rad)) * u.rad,
                    use_interpolation=True,
                )

            elif isinstance(self.energy_resolution, LogNormEnergyResolution):
                p_Edet = self.energy_resolution.prob_Edet_above_threshold(
                    E_c,
                    self._min_det_energy,
                    np.full(E_c.shape, dec.to_value(u.rad)) * u.rad,
                    use_lognorm=True,
                )

            else:
                p_Edet = self.energy_resolution.prob_Edet_above_threshold(
                    E_c, self._min_det_energy
                )
            p_Edet = np.nan_to_num(p_Edet)

            output = np.sum(aeff_vals * flux_vals * p_Edet * d_E)

        else:
            try:
                roi = ROIList.STACK[0]
            except IndexError:
                raise ValueError("An ROI is needed at this point.")

            # Setup coordinate grids at which to evaulate effective area and flux
            NSIDE = 256
            NPIX = hp.nside2npix(NSIDE)
            # Surface element
            d_omega = 4 * np.pi / NPIX * u.sr

            ra, dec = hp.pix2ang(
                nside=NSIDE, ipix=list(range(NPIX)), nest=True, lonlat=True
            )

            coords = SkyCoord(ra=ra * u.deg, dec=dec * u.deg, frame="icrs")
            mask = []
            for roi in ROIList.STACK:
                # Create mask with pixels inside the ROI
                if isinstance(roi, CircularROI):
                    mask.append(
                        roi.center.separation(coords).deg * u.deg < roi.radius.to(u.deg)
                    )
                else:
                    RA_min = roi.RA_min.to_value(u.rad)
                    RA_max = roi.RA_max.to_value(u.rad)
                    if RA_min > RA_max:
                        mask.append(
                            (
                                (coords.ra.rad >= roi.RA_min.to_value(u.rad))
                                | (coords.ra.rad <= roi.RA_max.to_value(u.rad))
                            )
                            & (coords.dec.rad >= roi.DEC_min.to_value(u.rad))
                            & (coords.dec.rad <= roi.DEC_max.to_value(u.rad))
                        )
                    else:
                        mask.append(
                            (coords.ra.rad >= roi.RA_min.to_value(u.rad))
                            & (coords.ra.rad <= roi.RA_max.to_value(u.rad))
                            & (coords.dec.rad >= roi.DEC_min.to_value(u.rad))
                            & (coords.dec.rad <= roi.DEC_max.to_value(u.rad))
                        )

            # Assume that indexing is faster than calculating stuff
            # only calculate at the unique declinations and sort values afterwards
            # As `dec` contains all points we can weigh each unique declination according to its
            # frequency over all points on the sky

            idxs = np.logical_or.reduce(mask)
            pixels = coords[idxs]
            ra = pixels.ra.rad * u.rad
            dec = pixels.dec.rad * u.rad
            dec_c, counts = np.unique(dec, return_counts=True)
            cosz_c = -np.sin(dec_c.to_value(u.rad))

            # Create common grids
            log_E_grid, cosz_grid = np.meshgrid(log_E_c, cosz_c)
            E_grid, dec_grid = np.meshgrid(E_c, dec_c)

            if self._bg_llh is not None:
                # for each slice in sin(dec) calculate integral over energy
                output = 0
                llh = self._bg_llh
                for d, c in zip(dec_c, counts):
                    # For each declination
                    #       digitize sin(dec)
                    #       calculate pdf integral over detected energy range, i.e. Emin_det to infinity
                    #       multiply with pdf(sin(dec)) -> integral calculated
                    output += (
                        llh.energy_integral(
                            np.sin(d.to_value(u.rad)),
                            np.log10(self._min_det_energy.to_value(u.GeV)),
                            12.0,  # just some arbitrary but high enough value
                        )
                        * llh.prob_omega(np.sin(d.to_value(u.rad)))
                        * c
                        * d_omega.to_value(u.sr)
                    )

            else:
                # Evaluate effective area and flux
                aeff_vals = (
                    self._effective_area.eff_area_spline(
                        np.vstack((log_E_grid.flatten(), cosz_grid.flatten())).T
                    ).reshape(log_E_grid.shape)
                    * u.m**2
                )

                flux_vals = source.flux_model(E_grid, dec_grid, 0 * u.rad)

                if isinstance(
                    self.energy_resolution, GridInterpolationEnergyResolution
                ):
                    p_Edet = self.energy_resolution.prob_Edet_above_threshold(
                        E_grid.flatten(),
                        self._min_det_energy,
                        dec_grid.flatten(),
                        use_interpolation=True,
                    ).reshape(E_grid.shape)

                elif isinstance(self.energy_resolution, LogNormEnergyResolution):
                    p_Edet = self.energy_resolution.prob_Edet_above_threshold(
                        E_grid.flatten(),
                        self._min_det_energy,
                        dec_grid.flatten(),
                        use_lognorm=True,
                    ).reshape(E_grid.shape)

                else:
                    p_Edet = self.energy_resolution.prob_Edet_above_threshold(
                        E_c, self._min_det_energy
                    )
                    p_Edet = np.repeat(np.expand_dims(p_Edet, 0), d_omega.size, axis=0)

                # Inflate d_omega if needed
                weights = np.repeat(np.expand_dims(counts, 1), p_Edet.shape[1], axis=1)
                p_Edet = np.nan_to_num(p_Edet)

                output = np.sum(
                    np.sum(
                        aeff_vals * flux_vals * p_Edet * d_omega * weights,
                        axis=0,
                    )
                    * d_E,
                    axis=0,
                )

        return output

    def _compute_exposure_integral(self):
        """
        Loop over sources and calculate the exposure integral.
        """

        self._integral_grid = []

        self._integral_fixed_vals = []

        with tqdm(total=self._sources.N, disable=not self._show_progress) as pbar:
            for k, source in enumerate(self._sources.sources):
                pbar.set_description(f"Source {k}")

                if not self._source_parameter_map[source]:
                    if (
                        isinstance(source.flux_model, AtmosphericNuMuFlux)
                        and self._detector_model == CAS
                    ):
                        self._integral_fixed_vals.append(0.0 * u.m**2)
                    elif self._bg_llh is not None:
                        self._integral_fixed_vals.append(self.calculate_rate(source))
                    else:
                        self._integral_fixed_vals.append(
                            self.calculate_rate(source)
                            / source.flux_model.total_flux_int.to(1 / (u.m**2 * u.s))
                        )
                    pbar.update(1)
                    continue

                this_free_pars = self._source_parameter_map[source]
                this_par_grids = [
                    self._par_grids[par_name] for par_name in this_free_pars
                ]
                integral_grids_tmp = np.zeros(
                    [self._n_grid_points] * len(this_par_grids)
                ) << (u.m**2)

                with tqdm(
                    total=integral_grids_tmp.size, disable=not self._show_progress
                ) as pbar_parameter:
                    for i, grid_points in enumerate(product(*this_par_grids)):
                        pbar_parameter.set_description(f"Parameter value {i}")
                        indices = np.unravel_index(i, integral_grids_tmp.shape)

                        for par_name, par_value in zip(this_free_pars, grid_points):
                            par = Parameter.get_parameter(par_name)
                            try:
                                units = self._par_units[par_name]
                            except KeyError:
                                units = 1.0
                            par.value = par_value * units

                        # To make units compatible with Stan model parametrisation
                        integral_grids_tmp[indices] += self.calculate_rate(
                            source
                        ) / source.flux_model.total_flux_int.to(1 / (u.m**2 * u.s))
                        pbar_parameter.update(1)

                # Reset free parameters to original values
                for par_name in this_free_pars:
                    par = Parameter.get_parameter(par_name)
                    original_values = self._original_param_values[par_name]

                    if len(original_values) > 1:
                        par.value = original_values[k]
                    else:
                        par.value = original_values[0]
                pbar.update(1)
                self._integral_grid.append(integral_grids_tmp)

    def _slice_aeff_for_point_sources(self):
        """
        Return a slice of the effective area at each point source's declination
        """

        logelow = np.log10(self.effective_area.tE_bin_edges[:-1].copy())
        logehigh = np.log10(self._effective_area.tE_bin_edges[1:].copy())

        ec = np.power(10, (logelow + logehigh) / 2) << u.GeV

        self.pdet_grid = []
        self.pdet_grid.append(ec)
        for source in self._sources:
            if isinstance(source, PointSource):
                unit_vector = icrs_to_uv(source.dec.value, source.ra.value)
                cosz = np.cos(np.pi - np.arccos(unit_vector[2]))
                cosz_bin = np.digitize(cosz, self.effective_area.cosz_bin_edges) - 1

                aeff_slice = self.effective_area.eff_area[:, cosz_bin].copy() << u.m**2

                self.pdet_grid.append(aeff_slice)

    def _compute_c_values(self, inplace: bool = False):
        """
        For the rejection sampling implemented in the simulation, we need
        to find max(f/g) for the relevant energy range at different cosz,
        where:
        f, target function: aeff_factor * src_spectrum
        g, envelope function: bbpl envelope used for sampling

        :param inplace: set to True if only source components with variable spectral shape
            shall be re-calculated
        """

        cosz_bin_cens = (
            self.effective_area.cosz_bin_edges[:-1]
            + np.diff(self.effective_area.cosz_bin_edges) / 2
        )

        envelope_container = []

<<<<<<< HEAD
        for source in self._sources.sources:
            if isinstance(source, BackgroundSource):
                continue
=======
        for c, source in enumerate(self._sources.sources):
>>>>>>> 45f7426d
            # Energy bounds in flux model are already redshift-corrected
            # and live in the detector frame

            try:
                Emin = source.flux_model.spectral_shape._lower_energy.to_value(u.GeV)
                Emax = source.flux_model.spectral_shape._upper_energy.to_value(u.GeV)
            except AttributeError:
                Emin = source.flux_model._lower_energy.to_value(u.GeV)
                Emax = source.flux_model._upper_energy.to_value(u.GeV)

            E_range = np.geomspace(Emin, Emax, 1_000)
            if isinstance(source, PointSource):
                # Point source has one declination/cosz,
                # no loop over cosz necessary
                cosz = source.cosz
                aeff_values = self.effective_area.eff_area_spline(
                    np.vstack((np.log10(E_range), np.full(E_range.shape, cosz))).T
                )
                f_values = (
                    source.flux_model.spectral_shape.pdf(
                        E_range * u.GeV, Emin * u.GeV, Emax * u.GeV, apply_lim=False
                    )
                    * aeff_values
                )

                log_break = np.log10(E_range[f_values.argmax()]) + 1.6
                segments = TopDownSegmentation(f_values, E_range, log_break=log_break)
                segments.generate_segments()
                if inplace:
                    self._envelope_container[c] = segments
                else:
                    envelope_container.append(segments)

            else:
                # For diffuse sources, we need to find an envelope envelopping
                # the maximum values along energy, marginalising over the declination.
                # Calculate f-values on an energy x cosz grid, then take maximum
                # and create the envelope function.

                if inplace and isinstance(source.flux_model, AtmosphericNuMuFlux):
                    continue
                f_values_all = []

                for cosz in cosz_bin_cens:
                    aeff_values = self.effective_area.eff_area_spline(
                        np.vstack((np.log10(E_range), np.full(E_range.shape, cosz))).T,
                    )

                    dec = np.arcsin(-cosz)  # Only for IceCube

                    if isinstance(source.flux_model, AtmosphericNuMuFlux):
                        atmo_flux_integ_val = source.flux_model.total_flux_int.to_value(
                            1 / (u.m**2 * u.s)
                        )
                        f_values = (
                            source.flux_model(
                                E_range.copy() * u.GeV, dec * u.rad, 0 * u.rad
                            ).to_value(1 / (u.GeV * u.s * u.sr * u.m**2))
                            / atmo_flux_integ_val
                        ) * aeff_values
                    else:
                        f_values = (
                            source.flux_model.spectral_shape.pdf(
                                E_range * u.GeV,
                                Emin * u.GeV,
                                Emax * u.GeV,
                                apply_lim=False,
                            )
                            * aeff_values
                        )

                    f_values_all.append(f_values)
                # Make array
                # Take max along energy axis, and use result for creating the envelope
                f_values = np.array(f_values_all).max(axis=0)
                log_break = np.log10(E_range[f_values.argmax()]) + 1.6
                segments = TopDownSegmentation(f_values, E_range, log_break=log_break)
                segments.generate_segments()
                if inplace:
                    self._envelope_container[c] = segments
                else:
                    envelope_container.append(segments)

        if not inplace:
            self._envelope_container = envelope_container

    def __call__(self):
        """
        Compute the exposure integrals.
        """

        self._compute_exposure_integral()

        self._slice_aeff_for_point_sources()

        self._compute_c_values()


'''
def bbpl_pdf(x, x0, x1, x2, gamma1, gamma2):
    """
    Bounded broken power law PDF.
    Used as envelope in rejection sampling and
    therefore in _compute_c_values().
    """

    x = np.atleast_1d(x)

    output = np.empty_like(x)

    I1 = (x1 ** (gamma1 + 1.0) - x0 ** (gamma1 + 1.0)) / (gamma1 + 1.0)
    I2 = (
        x1 ** (gamma1 - gamma2)
        * (x2 ** (gamma2 + 1.0) - x1 ** (gamma2 + 1.0))
        / (gamma2 + 1.0)
    )

    N = 1.0 / (I1 + I2)

    mask1 = x <= x1
    mask2 = x > x1

    output[mask1] = N * x[mask1] ** gamma1

    output[mask2] = N * x1 ** (gamma1 - gamma2) * x[mask2] ** gamma2

    return output
'''<|MERGE_RESOLUTION|>--- conflicted
+++ resolved
@@ -474,13 +474,9 @@
 
         envelope_container = []
 
-<<<<<<< HEAD
-        for source in self._sources.sources:
+        for c, source in enumerate(self._sources.sources):
             if isinstance(source, BackgroundSource):
                 continue
-=======
-        for c, source in enumerate(self._sources.sources):
->>>>>>> 45f7426d
             # Energy bounds in flux model are already redshift-corrected
             # and live in the detector frame
 
