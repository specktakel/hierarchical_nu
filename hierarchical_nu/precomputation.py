"""
Module for the precomputation of quantities
to be passed to Stan models.
"""

from collections import defaultdict
from itertools import product
import logging

import astropy.units as u
from astropy.coordinates import SkyCoord
import healpy as hp
import numpy as np

from .source.source import (
    Sources,
    PointSource,
    icrs_to_uv,
)
from .source.atmospheric_flux import AtmosphericNuMuFlux
from .source.flux_model import PGammaSpectrum
from .source.parameter import ParScale, Parameter
from .backend.stan_generator import StanGenerator
from .detector.detector_model import (
    LogNormEnergyResolution,
    GridInterpolationEnergyResolution,
)
from .utils.roi import CircularROI, ROIList
from .detector.icecube import (
    EventType,
    CAS,
)
from .utils.fitting_tools import TopDownSegmentation

from tqdm.autonotebook import tqdm

m_to_cm = 100  # cm


class ExposureIntegral:
    """
    Handles calculation of the exposure integral.
    This is the convolution of the source spectrum and the
    effective area, multiplied by the observation time.
    """

    @u.quantity_input
    def __init__(
        self,
        sources: Sources,
        detector_model: EventType,
        n_grid_points: int = 50,
        show_progress: bool = False,
    ):
        """
        Handles calculation of the exposure integral.
        This is the convolution of the source spectrum and the
        effective area, multiplied by the observation time.

        :param sources: An instance of Sources.
        :param detector_model: An instance of EventType from the Refrigerator.
        :param n_grid_points: number of grid points for each parameter at which exposure is calculated.
        :param show_progress: set to True if progress bars should be displayed.
        """

        self._show_progress = show_progress
        self._detector_model = detector_model
        self._sources = sources
        self._n_grid_points = n_grid_points

        # Use Emin_det if available, otherwise use per event_type
        try:
            self._min_det_energy = Parameter.get_parameter("Emin_det").value

        except ValueError:
            self._min_det_energy = Parameter.get_parameter(
                f"Emin_det_{self._detector_model.P}"
            ).value

        # Silence log output
        logger = logging.getLogger("hierarchical_nu.backend.code_generator")
        logger.propagate = False

        # Instantiate the given Detector class to access values
        with StanGenerator():
            dm = detector_model.model()
            self._effective_area = dm.effective_area
            self._energy_resolution = dm.energy_resolution
            self._dm = dm

        self._parameter_source_map = defaultdict(list)
        self._source_parameter_map = defaultdict(list)
        self._original_param_values = defaultdict(list)

        for source in sources:
            c = 0
            for par in source.parameters.values():
                if not par.fixed:
                    self._parameter_source_map[par.name].append(source)
                    self._source_parameter_map[source].append(par.name)
                    self._original_param_values[par.name].append(par.value)
                    c += 1
                if c > 2:
                    raise NotImplementedError(
                        "Max two free parameters per source are currently implemented."
                    )

        self._par_grids = {}
        self._par_units = {}
        for par_name in list(self._parameter_source_map.keys()):
            par = Parameter.get_parameter(par_name)
            try:
                units = par.value.unit
                self._par_units[par_name] = units
                pmin, pmax = par.par_range
                par_range = (pmin.to_value(units), pmax.to_value(units))
                if not np.all(np.isfinite(par_range)):
                    raise ValueError(
                        "Parameter {} has non-finite bounds".format(par.name)
                    )
            except:
                par_range = par.par_range
                if not np.all(np.isfinite(par_range)):
                    raise ValueError(
                        "Parameter {} has non-finite bounds".format(par.name)
                    )

            if par.scale == ParScale.lin:
                grid = np.linspace(*par_range, num=self._n_grid_points)
            elif par.scale == ParScale.log:
                grid = np.logspace(*np.log10(par_range), num=self._n_grid_points)
            elif par.scale == ParScale.cos:
                grid = np.arccos(
                    np.linspace(*np.cos(par_range), num=self._n_grid_points)
                )
            else:
                raise NotImplementedError(
                    "This scale ({}) is not yet supported".format(par.scale)
                )

            self._par_grids[par_name] = grid

        self.__call__()

    @property
    def effective_area(self):
        return self._effective_area

    @property
    def energy_resolution(self):
        return self._energy_resolution

    @property
    def par_grids(self):
        return self._par_grids

    @property
    def integral_grid(self):
        return self._integral_grid

    @property
    def integral_fixed_vals(self):
        return self._integral_fixed_vals

    def calculate_rate(self, source, Ebins=None):
        # Emin determined as `Parameter` instance is accounted for
        # in the spectral shapes of the individual sources
        if Ebins is None:
            lower_e_edges = self.effective_area.tE_bin_edges[:-1].copy() << u.GeV
            upper_e_edges = self.effective_area.tE_bin_edges[1:].copy() << u.GeV

        else:
            lower_e_edges = Ebins[:-1] << u.GeV
            upper_e_edges = Ebins[1:] << u.GeV

        E_min = lower_e_edges[0]
        E_max = upper_e_edges[-1]

        log_E_space = np.linspace(np.log10(E_min.value), np.log10(E_max.value), 200)
        log_E_c = log_E_space[:-1] + np.diff(log_E_space) / 2
        E_c = np.power(10, log_E_c) * u.GeV
        d_E = np.diff(np.power(10, log_E_space)) * u.GeV

        if isinstance(source, PointSource):
            # For point sources the integral over the space angle is trivial

            # Assume that the source is inside the ROI
            # TODO add check at some point

            dec = source.dec.to(u.rad)
            cosz = -np.sin(dec.to_value(u.rad))  # ONLY FOR ICECUBE!

            flux_vals = source.flux_model.spectral_shape(E_c)
            if cosz < min(self.effective_area.cosz_bin_edges) or cosz >= max(
                self.effective_area.cosz_bin_edges
            ):
                aeff_vals = np.zeros(E_c.shape) << (u.m**2)

            else:
                aeff_vals = self.effective_area.eff_area_spline(
                    np.vstack(
                        (np.log10(E_c.to_value(u.GeV)), np.full(E_c.shape, cosz))
                    ).T
                ) << (u.m**2)

            if isinstance(self.energy_resolution, GridInterpolationEnergyResolution):
                p_Edet = self.energy_resolution.prob_Edet_above_threshold(
                    E_c,
                    self._min_det_energy,
                    np.full(E_c.shape, dec.to_value(u.rad)) * u.rad,
                    use_interpolation=True,
                )

            elif isinstance(self.energy_resolution, LogNormEnergyResolution):
                p_Edet = self.energy_resolution.prob_Edet_above_threshold(
                    E_c,
                    self._min_det_energy,
                    np.full(E_c.shape, dec.to_value(u.rad)) * u.rad,
                    use_lognorm=True,
                )

            else:
                p_Edet = self.energy_resolution.prob_Edet_above_threshold(
                    E_c, self._min_det_energy
                )
            p_Edet = np.nan_to_num(p_Edet)

            output = np.sum(aeff_vals * flux_vals * p_Edet * d_E)

        else:
            try:
                roi = ROIList.STACK[0]
            except IndexError:
                raise ValueError("An ROI is needed at this point.")

            # Setup coordinate grids at which to evaulate effective area and flux
            NSIDE = 128
            NPIX = hp.nside2npix(NSIDE)
            # Surface element
            d_omega = 4 * np.pi / NPIX * u.sr

            ra, dec = hp.pix2ang(
                nside=NSIDE, ipix=list(range(NPIX)), nest=True, lonlat=True
            )

            coords = SkyCoord(ra=ra * u.deg, dec=dec * u.deg, frame="icrs")
            mask = []
            for roi in ROIList.STACK:
                # Create mask with pixels inside the ROI
                if isinstance(roi, CircularROI):
                    mask.append(
                        roi.center.separation(coords).deg * u.deg < roi.radius.to(u.deg)
                    )
                else:
                    RA_min = roi.RA_min.to_value(u.rad)
                    RA_max = roi.RA_max.to_value(u.rad)
                    if RA_min > RA_max:
                        mask.append(
                            (
                                (coords.ra.rad >= roi.RA_min.to_value(u.rad))
                                | (coords.ra.rad <= roi.RA_max.to_value(u.rad))
                            )
                            & (coords.dec.rad >= roi.DEC_min.to_value(u.rad))
                            & (coords.dec.rad <= roi.DEC_max.to_value(u.rad))
                        )
                    else:
                        mask.append(
                            (coords.ra.rad >= roi.RA_min.to_value(u.rad))
                            & (coords.ra.rad <= roi.RA_max.to_value(u.rad))
                            & (coords.dec.rad >= roi.DEC_min.to_value(u.rad))
                            & (coords.dec.rad <= roi.DEC_max.to_value(u.rad))
                        )

            # Assume that indexing is faster than calculating stuff
            # only calculate at the unique declinations and sort values afterwards
            # As `dec` contains all points we can weigh each unique declination according to its
            # frequency over all points on the sky

            idxs = np.logical_or.reduce(mask)
            pixels = coords[idxs]
            ra = pixels.ra.rad * u.rad
            dec = pixels.dec.rad * u.rad
            dec_c, counts = np.unique(dec, return_counts=True)
            cosz_c = -np.sin(dec_c.to_value(u.rad))

            # Create common grids
            log_E_grid, cosz_grid = np.meshgrid(log_E_c, cosz_c)
            E_grid, dec_grid = np.meshgrid(E_c, dec_c)

            # Evaluate effective area and flux
            aeff_vals = (
                self._effective_area.eff_area_spline(
                    np.vstack((log_E_grid.flatten(), cosz_grid.flatten())).T
                ).reshape(log_E_grid.shape)
                * u.m**2
            )

            flux_vals = source.flux_model(E_grid, dec_grid, 0 * u.rad)

            if isinstance(self.energy_resolution, GridInterpolationEnergyResolution):
                p_Edet = self.energy_resolution.prob_Edet_above_threshold(
                    E_grid.flatten(),
                    self._min_det_energy,
                    dec_grid.flatten(),
                    use_interpolation=True,
                ).reshape(E_grid.shape)

            elif isinstance(self.energy_resolution, LogNormEnergyResolution):
                p_Edet = self.energy_resolution.prob_Edet_above_threshold(
                    E_grid.flatten(),
                    self._min_det_energy,
                    dec_grid.flatten(),
                    use_lognorm=True,
                ).reshape(E_grid.shape)

            else:
                p_Edet = self.energy_resolution.prob_Edet_above_threshold(
                    E_c, self._min_det_energy
                )
                p_Edet = np.repeat(np.expand_dims(p_Edet, 0), d_omega.size, axis=0)

            # Inflate d_omega if needed
            weights = np.repeat(np.expand_dims(counts, 1), p_Edet.shape[1], axis=1)
            p_Edet = np.nan_to_num(p_Edet)

            output = np.sum(
                np.sum(
                    aeff_vals * flux_vals * p_Edet * d_omega * weights,
                    axis=0,
                )
                * d_E,
                axis=0,
            )

        return output

    def _compute_exposure_integral(self):
        """
        Loop over sources and calculate the exposure integral.
        """

        self._integral_grid = []

        self._integral_fixed_vals = []

        with tqdm(total=self._sources.N, disable=not self._show_progress) as pbar:
            for k, source in enumerate(self._sources.sources):
                pbar.set_description(f"Source {k}")

                if not self._source_parameter_map[source]:
                    if (
                        isinstance(source.flux_model, AtmosphericNuMuFlux)
                        and self._detector_model == CAS
                    ):
                        self._integral_fixed_vals.append(0.0 * u.m**2)
                    else:
                        self._integral_fixed_vals.append(
                            self.calculate_rate(source)
                            / source.flux_model.total_flux_int.to(1 / (u.m**2 * u.s))
                        )
                    pbar.update(1)
                    continue

                this_free_pars = self._source_parameter_map[source]
                this_par_grids = [
                    self._par_grids[par_name] for par_name in this_free_pars
                ]
                integral_grids_tmp = np.zeros(
                    [self._n_grid_points] * len(this_par_grids)
                ) << (u.m**2)

                with tqdm(
                    total=integral_grids_tmp.size, disable=not self._show_progress
                ) as pbar_parameter:
                    for i, grid_points in enumerate(product(*this_par_grids)):
                        pbar_parameter.set_description(f"Parameter value {i}")
                        indices = np.unravel_index(i, integral_grids_tmp.shape)

                        for par_name, par_value in zip(this_free_pars, grid_points):
                            par = Parameter.get_parameter(par_name)
                            try:
                                units = self._par_units[par_name]
                            except KeyError:
                                units = 1.0
                            par.value = par_value * units

                        # To make units compatible with Stan model parametrisation
                        integral_grids_tmp[indices] += self.calculate_rate(
                            source
                        ) / source.flux_model.total_flux_int.to(1 / (u.m**2 * u.s))
                        pbar_parameter.update(1)

                # Reset free parameters to original values
                for par_name in this_free_pars:
                    par = Parameter.get_parameter(par_name)
                    original_values = self._original_param_values[par_name]

                    if len(original_values) > 1:
                        par.value = original_values[k]
                    else:
                        par.value = original_values[0]
                pbar.update(1)
                self._integral_grid.append(integral_grids_tmp)

    def _slice_aeff_for_point_sources(self):
        """
        Return a slice of the effective area at each point source's declination
        """

        logelow = np.log10(self.effective_area.tE_bin_edges[:-1].copy())
        logehigh = np.log10(self._effective_area.tE_bin_edges[1:].copy())

        ec = np.power(10, (logelow + logehigh) / 2) << u.GeV

        self.pdet_grid = []
        self.pdet_grid.append(ec)
        for source in self._sources:
            if isinstance(source, PointSource):
                unit_vector = icrs_to_uv(source.dec.value, source.ra.value)
                cosz = np.cos(np.pi - np.arccos(unit_vector[2]))
                cosz_bin = np.digitize(cosz, self.effective_area.cosz_bin_edges) - 1

                aeff_slice = self.effective_area.eff_area[:, cosz_bin].copy() << u.m**2

                self.pdet_grid.append(aeff_slice)

    def _compute_c_values(self):
        """
        For the rejection sampling implemented in the simulation, we need
        to find max(f/g) for the relevant energy range at different cosz,
        where:
        f, target function: aeff_factor * src_spectrum
        g, envelope function: bbpl envelope used for sampling
        """

        cosz_bin_cens = (
            self.effective_area.cosz_bin_edges[:-1]
            + np.diff(self.effective_area.cosz_bin_edges) / 2
        )

        envelope_container = []

        for source in self._sources.sources:
            # Energy bounds in flux model are already redshift-corrected
            # and live in the detector frame

            try:
                Emin = source.flux_model.spectral_shape._lower_energy.to_value(u.GeV)
                Emax = source.flux_model.spectral_shape._upper_energy.to_value(u.GeV)
            except AttributeError:
                Emin = source.flux_model._lower_energy.to_value(u.GeV)
                Emax = source.flux_model._upper_energy.to_value(u.GeV)

            E_range = np.geomspace(Emin, Emax, 1_000)
            if isinstance(source, PointSource):
                # Point source has one declination/cosz,
                # no loop over cosz necessary
                cosz = source.cosz
                aeff_values = self.effective_area.eff_area_spline(
                    np.vstack((np.log10(E_range), np.full(E_range.shape, cosz))).T
                )
                f_values = (
                    source.flux_model.spectral_shape.pdf(
                        E_range * u.GeV, Emin * u.GeV, Emax * u.GeV, apply_lim=False
                    )
                    * aeff_values
                )

<<<<<<< HEAD
                segments = TopDownSegmentation(f_values, E_range)
=======
                segments = TopDownSegmentation(f_values.to_value(u.m**2), E_range)
>>>>>>> 308224e4
                segments.generate_segments()
                envelope_container.append(segments)

            else:
                # For diffuse sources, we need to find an envelope envelopping
                # the maximum values along energy, marginalising over the declination.
                # Calculate f-values on an energy x cosz grid, then take maximum
                # and create the envelope function.
                f_values_all = []

                for cosz in cosz_bin_cens:
                    aeff_values = self.effective_area.eff_area_spline(
                        np.vstack((np.log10(E_range), np.full(E_range.shape, cosz))).T,
                    )

                    dec = np.arcsin(-cosz)  # Only for IceCube

                    if isinstance(source.flux_model, AtmosphericNuMuFlux):
                        atmo_flux_integ_val = source.flux_model.total_flux_int.to_value(
                            1 / (u.m**2 * u.s)
                        )
                        f_values = (
                            source.flux_model(
                                E_range.copy() * u.GeV, dec * u.rad, 0 * u.rad
                            ).to_value(1 / (u.GeV * u.s * u.sr * u.m**2))
                            / atmo_flux_integ_val
                        ) * aeff_values
                    else:
                        f_values = (
                            source.flux_model.spectral_shape.pdf(
                                E_range * u.GeV,
                                Emin * u.GeV,
                                Emax * u.GeV,
                                apply_lim=False,
                            )
                            * aeff_values
                        )

                    f_values_all.append(f_values)
                # Make array
                # Take max along energy axis, and use result for creating the envelope
                f_values = np.array(f_values_all).max(axis=0)
                segment = TopDownSegmentation(f_values, E_range)
                segment.generate_segments()
                envelope_container.append(segment)

        self._envelope_container = envelope_container

    def __call__(self):
        """
        Compute the exposure integrals.
        """

        self._compute_exposure_integral()

        self._slice_aeff_for_point_sources()

        self._compute_c_values()


'''
def bbpl_pdf(x, x0, x1, x2, gamma1, gamma2):
    """
    Bounded broken power law PDF.
    Used as envelope in rejection sampling and
    therefore in _compute_c_values().
    """

    x = np.atleast_1d(x)

    output = np.empty_like(x)

    I1 = (x1 ** (gamma1 + 1.0) - x0 ** (gamma1 + 1.0)) / (gamma1 + 1.0)
    I2 = (
        x1 ** (gamma1 - gamma2)
        * (x2 ** (gamma2 + 1.0) - x1 ** (gamma2 + 1.0))
        / (gamma2 + 1.0)
    )

    N = 1.0 / (I1 + I2)

    mask1 = x <= x1
    mask2 = x > x1

    output[mask1] = N * x[mask1] ** gamma1

    output[mask2] = N * x1 ** (gamma1 - gamma2) * x[mask2] ** gamma2

    return output
'''<|MERGE_RESOLUTION|>--- conflicted
+++ resolved
@@ -466,11 +466,7 @@
                     * aeff_values
                 )
 
-<<<<<<< HEAD
                 segments = TopDownSegmentation(f_values, E_range)
-=======
-                segments = TopDownSegmentation(f_values.to_value(u.m**2), E_range)
->>>>>>> 308224e4
                 segments.generate_segments()
                 envelope_container.append(segments)
 
