import numpy as np
import h5py

import matplotlib.pyplot as plt
from matplotlib import colors
import matplotlib.cm as cm

from astropy import units as u
from astropy.coordinates import SkyCoord
from astropy.time import Time

import ligo.skymap.plot


from icecube_tools.utils.vMF import get_kappa

from hierarchical_nu.source.parameter import Parameter
from hierarchical_nu.utils.roi import ROI, RectangularROI, CircularROI, FullSkyROI
from hierarchical_nu.utils.plotting import SphericalCircle
from hierarchical_nu.detector.icecube import Refrigerator
from hierarchical_nu.detector.icecube import EventType

import logging

from typing import List
import numpy.typing as npt


logger = logging.getLogger(__name__)


class Events:
    """
    Events class for the storage of event observables
    """

    @u.quantity_input
    def __init__(
        self,
        energies: u.GeV,
        coords: SkyCoord,
        types,
        ang_errs: u.deg,
        mjd: Time,
    ):
        """
        Events class for the storage of event observables
        """

        self._recognised_types = [_.S for _ in Refrigerator.detectors]

        self.N = len(energies)

        self._energies = energies

        self._mjd = mjd

        coords.representation_type = "spherical"
        self._coords = coords
        coords.representation_type = "cartesian"
        self._unit_vectors = np.array(
            [coords.x.value, coords.y.value, coords.z.value]
        ).T

        if all([t in self._recognised_types for t in types]):
            self._types = types
        else:
            raise ValueError("Event types not recognised")

        self._ang_errs = ang_errs

<<<<<<< HEAD
        if periods is not None:
            self._periods = periods

    def remove(self, i: int):
        """
        Remove the event at index i
        :param i: Event index
        """
=======
    def remove(self, i):
>>>>>>> fea3fbf3
        self._energies = np.delete(self._energies, i)
        self._coords = np.delete(self._coords, i)
        self._unit_vectors = np.delete(self._unit_vectors, i, axis=0)
        self._types = np.delete(self._types, i)
        self._ang_errs = np.delete(self._ang_errs, i)
        self._mjd = np.delete(self._mjd, i)
        self.N -= 1

    def select(self, mask: npt.NDArray[np.bool_]):
        """
        Select some subset of existing events by providing a mask.
        :param mask: Array of bools with same length as event properties.
        """

        assert len(mask) == self.N

        self._energies = self._energies[mask]
        self._coords = self._coords[mask]
        self._unit_vectors = self._unit_vectors[mask]
        self._types = self._types[mask]
        self._ang_errs = self._ang_errs[mask]
        self._mjd = self._mjd[mask]

        self.N = len(self._energies)

    @property
    def energies(self):
        return self._energies

    @property
    def coords(self):
        return self._coords

    @property
    def unit_vectors(self):
        return self._unit_vectors

    @property
    def types(self):
        return self._types

    @property
    def ang_errs(self):
        return self._ang_errs

    @property
    def kappas(self):
        return get_kappa(self._ang_errs.to_value(u.deg), p=0.683)

    @property
    def mjd(self):
        return self._mjd

    @classmethod
    def from_file(cls, filename):
        with h5py.File(filename, "r") as f:
            events_folder = f["events"]

            energies = events_folder["energies"][()] * u.GeV
            uvs = events_folder["unit_vectors"][()]
            types = events_folder["event_types"][()]
            ang_errs = events_folder["ang_errs"][()] * u.deg

            # For backwards compatibility
            try:
                mjd = events_folder["mjd"][()]
            except KeyError:
                mjd = [99.0] * len(energies)

        coords = SkyCoord(
            uvs.T[0], uvs.T[1], uvs.T[2], representation_type="cartesian", frame="icrs"
        )

        time = Time(mjd, format="mjd")

        coords.representation_type = "spherical"

        ra = coords.ra.rad * u.rad
        dec = coords.dec.rad * u.rad

        coords.representation_type = "cartesian"

        try:
            roi = ROI.STACK[0]
        except IndexError:
            roi = RectangularROI()

        # TODO add reco energy cut for all event types
        if roi.RA_min > roi.RA_max:
            mask = np.nonzero(
                (
                    (dec <= roi.DEC_max)
                    & (dec >= roi.DEC_min)
                    & ((ra >= roi.RA_min) | (ra <= roi.RA_max))
                )
            )
        else:
            mask = np.nonzero(
                (
                    (dec <= roi.DEC_max)
                    & (dec >= roi.DEC_min)
                    & (ra >= roi.RA_min)
                    & (ra <= roi.RA_max)
                )
            )

        return cls(
            energies[mask], coords[mask], types[mask], ang_errs[mask], time[mask]
        )

    def to_file(self, filename, append=False):
        self._file_keys = ["energies", "unit_vectors", "event_types", "ang_errs", "mjd"]
        self._file_values = [
            self.energies.to(u.GeV).value,
            self.unit_vectors,
            self.types,
            self.ang_errs.to(u.deg).value,
            self.mjd.mjd,
        ]

        if append:
            with h5py.File(filename, "r+") as f:
                event_folder = f.create_group("events")

                for key, value in zip(self._file_keys, self._file_values):
                    event_folder.create_dataset(key, data=value)

        else:
            with h5py.File(filename, "w") as f:
                event_folder = f.create_group("events")

                for key, value in zip(self._file_keys, self._file_values):
                    event_folder.create_dataset(key, data=value)

    @classmethod
    def from_ev_file(
        cls,
        *seasons: EventType,
        use_all: bool = True
    ):
        """
        Load events from the 2021 data release
        :param seasons: arbitrary number of `EventType` identifying detector seasons of r2021 release.
        :return: :class:`hierarchical_nu.events.Events`
        """

        from icecube_tools.utils.data import RealEvents

        # Borrow from icecube_tools
        # Already exclude low energy events here, would be quite difficult later on
        try:
            _Emin_det = Parameter.get_parameter("Emin_det").value.to_value(u.GeV)
            events = RealEvents.from_event_files(*(s.P for s in seasons), use_all=use_all)
            events.restrict(ereco_low=_Emin_det)
        except ValueError:
            events = RealEvents.from_event_files(*(s.P for s in seasons), use_all=use_all)
            # Create a dict of masks for each season
            mask = {}
            for s in seasons:
                try:
                    _Emin_det = Parameter.get_parameter(f"Emin_det_{s.P}").value.to_value(
                        u.GeV
                    )
                    mask[s.P] = events.reco_energy[s.P] >= _Emin_det
                except ValueError:
                    raise ValueError("Emin_det not defined for all seasons.")
            events.mask = mask

        try:
            roi = ROI.STACK[0]
        except IndexError:
            roi = FullSkyROI()

        ra = np.hstack([events.ra[s.P] * u.rad for s in seasons])
        dec = np.hstack([events.dec[s.P] * u.rad for s in seasons])
        reco_energy = np.hstack([events.reco_energy[s.P] * u.GeV for s in seasons])
        types = np.hstack([events.ra[s.P].size * [s.S] for s in seasons])
        mjd = np.hstack([events.mjd[s.P] for s in seasons])

        # Conversion from 50% containment to 68% is already done in RealEvents
        ang_err = np.hstack([events.ang_err[s.P] * u.deg for s in seasons])
        coords = SkyCoord(ra=ra, dec=dec, frame="icrs")

        if isinstance(roi, CircularROI):
            mask = np.nonzero(
                (coords.separation(roi.center).deg * u.deg < roi.radius)
                & (mjd >= roi.MJD_min)
                & (mjd <= roi.MJD_max)
            )
        elif isinstance(roi, RectangularROI):
            if roi.RA_min > roi.RA_max:
                mask = np.nonzero(
                    (
                        (dec <= roi.DEC_max)
                        & (dec >= roi.DEC_min)
                        & ((ra >= roi.RA_min) | (ra <= roi.RA_max))
                        & (mjd >= roi.MJD_min)
                        & (mjd <= roi.MJD_max)
                    )
                )
            else:
                mask = np.nonzero(
                    (
                        (dec <= roi.DEC_max)
                        & (dec >= roi.DEC_min)
                        & (ra >= roi.RA_min)
                        & (ra <= roi.RA_max)
                        & (mjd >= roi.MJD_min)
                        & (mjd <= roi.MJD_max)
                    )
                )
        mjd = Time(mjd, format="mjd")

        return cls(
            reco_energy[mask],
            coords[mask],
            types[mask],
            ang_err[mask],
            mjd[mask],
        )

    @u.quantity_input
    def plot_energy(self, center_coords: SkyCoord, radius: 3 * u.deg, lw: float = 1.0):
        fig, ax = plt.subplots(
            subplot_kw={
                "projection": "astro degrees zoom",
                "center": center_coords,
                "radius": f"{radius.to_value(u.deg)} deg",
            },
            dpi=150,
        )

        logNorm = colors.LogNorm(
            self.energies.to_value(u.GeV).min(),
            self.energies.to_value(u.GeV).max(),
            clip=True,
        )
        linNorm = colors.Normalize(
            self.energies.to_value(u.GeV).min(),
            self.energies.to_value(u.GeV).max(),
            clip=True,
        )

        mapper = cm.ScalarMappable(norm=logNorm, cmap=cm.viridis_r)
        color = mapper.to_rgba(self.energies.to_value(u.GeV))

        self.coords.representation_type = "spherical"
        for r, d, c, e, energy in zip(
            self.coords.icrs.ra,
            self.coords.icrs.dec,
            color,
            self.ang_errs,
            np.log10(self.energies.to_value(u.GeV)),
        ):
            circle = SphericalCircle(
                (r, d),
                e,
                edgecolor=c,
                alpha=0.5,
                transform=ax.get_transform("icrs"),
                zorder=linNorm(energy) + 1,
                facecolor="None",
                lw=lw,
            )

            ax.add_patch(circle)

        ax.set_xlabel("RA")
        ax.set_ylabel("DEC")

        fig.colorbar(mapper, ax=ax, label=r"$\hat E~[\mathrm{GeV}]$")

        return fig, ax<|MERGE_RESOLUTION|>--- conflicted
+++ resolved
@@ -69,7 +69,6 @@
 
         self._ang_errs = ang_errs
 
-<<<<<<< HEAD
         if periods is not None:
             self._periods = periods
 
@@ -78,9 +77,6 @@
         Remove the event at index i
         :param i: Event index
         """
-=======
-    def remove(self, i):
->>>>>>> fea3fbf3
         self._energies = np.delete(self._energies, i)
         self._coords = np.delete(self._coords, i)
         self._unit_vectors = np.delete(self._unit_vectors, i, axis=0)
@@ -216,11 +212,7 @@
                     event_folder.create_dataset(key, data=value)
 
     @classmethod
-    def from_ev_file(
-        cls,
-        *seasons: EventType,
-        use_all: bool = True
-    ):
+    def from_ev_file(cls, *seasons: EventType, use_all: bool = True):
         """
         Load events from the 2021 data release
         :param seasons: arbitrary number of `EventType` identifying detector seasons of r2021 release.
@@ -233,17 +225,21 @@
         # Already exclude low energy events here, would be quite difficult later on
         try:
             _Emin_det = Parameter.get_parameter("Emin_det").value.to_value(u.GeV)
-            events = RealEvents.from_event_files(*(s.P for s in seasons), use_all=use_all)
+            events = RealEvents.from_event_files(
+                *(s.P for s in seasons), use_all=use_all
+            )
             events.restrict(ereco_low=_Emin_det)
         except ValueError:
-            events = RealEvents.from_event_files(*(s.P for s in seasons), use_all=use_all)
+            events = RealEvents.from_event_files(
+                *(s.P for s in seasons), use_all=use_all
+            )
             # Create a dict of masks for each season
             mask = {}
             for s in seasons:
                 try:
-                    _Emin_det = Parameter.get_parameter(f"Emin_det_{s.P}").value.to_value(
-                        u.GeV
-                    )
+                    _Emin_det = Parameter.get_parameter(
+                        f"Emin_det_{s.P}"
+                    ).value.to_value(u.GeV)
                     mask[s.P] = events.reco_energy[s.P] >= _Emin_det
                 except ValueError:
                     raise ValueError("Emin_det not defined for all seasons.")
