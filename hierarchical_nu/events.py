import numpy as np
import h5py

import matplotlib.pyplot as plt
from matplotlib import colors
import matplotlib.cm as cm

from astropy import units as u
from astropy.coordinates import SkyCoord
from astropy.time import Time

import ligo.skymap.plot


from icecube_tools.utils.vMF import get_kappa

from hierarchical_nu.source.parameter import Parameter
from hierarchical_nu.utils.roi import (
    ROI,
    RectangularROI,
    CircularROI,
    FullSkyROI,
    ROIList,
)
from hierarchical_nu.utils.plotting import SphericalCircle
from hierarchical_nu.detector.icecube import Refrigerator
from hierarchical_nu.detector.icecube import EventType

import logging

from typing import List
import numpy.typing as npt

logger = logging.getLogger(__name__)


class Events:
    """
    Events class for the storage of event observables
    """

    @u.quantity_input
    def __init__(
        self,
        energies: u.GeV,
        coords: SkyCoord,
        types,
        ang_errs: u.deg,
        mjd: Time,
    ):
        """
        Events class for the storage of event observables
        """

        self._recognised_types = [_.S for _ in Refrigerator.detectors]

        self._energies = energies

        self._mjd = mjd

        coords.representation_type = "spherical"
        self._coords = coords
        coords.representation_type = "cartesian"
        self._unit_vectors = np.array(
            [coords.x.value, coords.y.value, coords.z.value]
        ).T

        if all([t in self._recognised_types for t in types]):
            self._types = types
        else:
            raise ValueError("Event types not recognised")

        self._ang_errs = ang_errs

    def remove(self, i):
        """
        Remove the event at index i
        :param i: Event index
        """
        self._energies = np.delete(self._energies, i)
        self._coords = np.delete(self._coords, i)
        self._unit_vectors = np.delete(self._unit_vectors, i, axis=0)
        self._types = np.delete(self._types, i)
        self._ang_errs = np.delete(self._ang_errs, i)
        self._mjd = np.delete(self._mjd, i)

    @property
    def N(self):
        try:
            return self.types.size
        except AttributeError:
            return len(self.types)

    def select(self, mask: npt.NDArray[np.bool_]):
        """
        Select some subset of existing events by providing a mask.
        :param mask: Array of bools with same length as event properties.
        """

        assert len(mask) == self.N

        self._energies = self._energies[mask]
        self._coords = self._coords[mask]
        self._unit_vectors = self._unit_vectors[mask]
        self._types = self._types[mask]
        self._ang_errs = self._ang_errs[mask]
        self._mjd = self._mjd[mask]

        self.N = len(self._energies)

    @property
    def energies(self):
        return self._energies

    @property
    def coords(self):
        return self._coords

    @property
    def unit_vectors(self):
        return self._unit_vectors

    @property
    def types(self):
        return self._types

    @property
    def ang_errs(self):
        return self._ang_errs

    @property
    def kappas(self):
        return get_kappa(self._ang_errs.to_value(u.deg), p=0.683)

    @property
    def mjd(self):
        return self._mjd

    @classmethod
    def from_file(cls, filename):
        with h5py.File(filename, "r") as f:
            events_folder = f["events"]

            energies = events_folder["energies"][()] * u.GeV
            uvs = events_folder["unit_vectors"][()]
            types = events_folder["event_types"][()]
            ang_errs = events_folder["ang_errs"][()] * u.deg

            # For backwards compatibility
            try:
                mjd = events_folder["mjd"][()]
            except KeyError:
                mjd = [99.0] * len(energies)

        coords = SkyCoord(
            uvs.T[0], uvs.T[1], uvs.T[2], representation_type="cartesian", frame="icrs"
        )

        time = Time(mjd, format="mjd")

        coords.representation_type = "spherical"

        ra = coords.ra.rad * u.rad
        dec = coords.dec.rad * u.rad

        coords.representation_type = "cartesian"
        mask = []
        for roi in ROIList.STACK:
            # TODO add reco energy cut for all event types
            if isinstance(roi, CircularROI):
                mask.append(roi.radius >= roi.center.separation(coords))
            else:
                if roi.RA_min > roi.RA_max:
                    mask.append(
                        (dec <= roi.DEC_max)
                        & (dec >= roi.DEC_min)
                        & ((ra >= roi.RA_min) | (ra <= roi.RA_max))
                    )

                else:
                    mask.append(
                        (dec <= roi.DEC_max)
                        & (dec >= roi.DEC_min)
                        & (ra >= roi.RA_min)
                        & (ra <= roi.RA_max)
                    )

        idxs = np.logical_or.reduce(mask)

        return cls(
            energies[idxs], coords[idxs], types[idxs], ang_errs[idxs], time[idxs]
        )

    def to_file(self, filename, append=False, group_name=None):
        self._file_keys = ["energies", "unit_vectors", "event_types", "ang_errs", "mjd"]
        self._file_values = [
            self.energies.to(u.GeV).value,
            self.unit_vectors,
            self.types,
            self.ang_errs.to(u.deg).value,
            self.mjd.mjd,
        ]

        if append:
            with h5py.File(filename, "r+") as f:
                if group_name is None:
                    event_folder = f.create_group("events")
                else:
                    event_folder = f.create_group(group_name)

                for key, value in zip(self._file_keys, self._file_values):
                    event_folder.create_dataset(key, data=value)

        else:
            with h5py.File(filename, "w") as f:
                event_folder = f.create_group("events")

                for key, value in zip(self._file_keys, self._file_values):
                    event_folder.create_dataset(key, data=value)

    @classmethod
<<<<<<< HEAD
    def from_ev_file(cls, *seasons: EventType, use_all: bool = True):
=======
    def from_ev_file(cls, *seasons: EventType):
>>>>>>> 2b0d80b1
        """
        Load events from the 2021 data release
        :param seasons: arbitrary number of `EventType` identifying detector seasons of r2021 release.
        :return: :class:`hierarchical_nu.events.Events`
        """

        from icecube_tools.utils.data import RealEvents

        # Borrow from icecube_tools
        # Already exclude low energy events here, would be quite difficult later on
        try:
            _Emin_det = Parameter.get_parameter("Emin_det").value.to_value(u.GeV)
<<<<<<< HEAD
            events = RealEvents.from_event_files(
                *(s.P for s in seasons), use_all=use_all
            )
            events.restrict(ereco_low=_Emin_det)
        except ValueError:
            events = RealEvents.from_event_files(
                *(s.P for s in seasons), use_all=use_all
            )
=======
            events = RealEvents.from_event_files(*(s.P for s in seasons), use_all=True)
            events.restrict(ereco_low=_Emin_det)
        except ValueError:
            events = RealEvents.from_event_files(*(s.P for s in seasons), use_all=True)
>>>>>>> 2b0d80b1
            # Create a dict of masks for each season
            mask = {}
            for s in seasons:
                try:
                    _Emin_det = Parameter.get_parameter(
                        f"Emin_det_{s.P}"
                    ).value.to_value(u.GeV)
                    mask[s.P] = events.reco_energy[s.P] >= _Emin_det
                except ValueError:
                    raise ValueError("Emin_det not defined for all seasons.")
            events.mask = mask

        ra = np.hstack([events.ra[s.P] * u.rad for s in seasons])
        dec = np.hstack([events.dec[s.P] * u.rad for s in seasons])
        reco_energy = np.hstack([events.reco_energy[s.P] * u.GeV for s in seasons])
        types = np.hstack([events.ra[s.P].size * [s.S] for s in seasons])
        mjd = np.hstack([events.mjd[s.P] for s in seasons])

        # Conversion from 50% containment to 68% is already done in RealEvents
        ang_err = np.hstack([events.ang_err[s.P] * u.deg for s in seasons])
        coords = SkyCoord(ra=ra, dec=dec, frame="icrs")

        mask = []
        for roi in ROIList.STACK:
            # TODO add reco energy cut for all event types
            if isinstance(roi, CircularROI):
                mask.append(roi.radius >= roi.center.separation(coords))
            else:
                if roi.RA_min > roi.RA_max:
                    mask.append(
                        (dec <= roi.DEC_max)
                        & (dec >= roi.DEC_min)
                        & ((ra >= roi.RA_min) | (ra <= roi.RA_max))
                    )

                else:
                    mask.append(
                        (dec <= roi.DEC_max)
                        & (dec >= roi.DEC_min)
                        & (ra >= roi.RA_min)
                        & (ra <= roi.RA_max)
                    )

        mjd = Time(mjd, format="mjd")

        idxs = np.logical_or.reduce(mask)

        return cls(
            reco_energy[idxs], coords[idxs], types[idxs], ang_err[idxs], mjd[idxs]
        )

    @u.quantity_input
    def plot_energy(self, center_coords: SkyCoord, radius: 3 * u.deg, lw: float = 1.0):
        fig, ax = plt.subplots(
            subplot_kw={
                "projection": "astro degrees zoom",
                "center": center_coords,
                "radius": f"{radius.to_value(u.deg)} deg",
            },
            dpi=150,
        )

        logNorm = colors.LogNorm(
            self.energies.to_value(u.GeV).min(),
            self.energies.to_value(u.GeV).max(),
            clip=True,
        )
        linNorm = colors.Normalize(
            self.energies.to_value(u.GeV).min(),
            self.energies.to_value(u.GeV).max(),
            clip=True,
        )

        mapper = cm.ScalarMappable(norm=logNorm, cmap=cm.viridis_r)
        color = mapper.to_rgba(self.energies.to_value(u.GeV))

        self.coords.representation_type = "spherical"
        for r, d, c, e, energy in zip(
            self.coords.icrs.ra,
            self.coords.icrs.dec,
            color,
            self.ang_errs,
            np.log10(self.energies.to_value(u.GeV)),
        ):
            circle = SphericalCircle(
                (r, d),
                e,
                edgecolor=c,
                alpha=0.5,
                transform=ax.get_transform("icrs"),
                zorder=linNorm(energy) + 1,
                facecolor="None",
                lw=lw,
            )

            ax.add_patch(circle)

        ax.set_xlabel("RA")
        ax.set_ylabel("DEC")

        fig.colorbar(mapper, ax=ax, label=r"$\hat E~[\mathrm{GeV}]$")

        return fig, ax

    @u.quantity_input
    def plot_radial_excess(self, center: SkyCoord, radius: u.deg = 5 * u.deg):
        """
        Plot histogram of radial distance to a source located at center.
        Bin edges are equdistant in angle squared such that equal areas in polar coordinates
        (assuming Euclidian space for small angles) are covered by each bin.
        :param center: SkyCoord of center
        :param radius: Max radius of histogram
        """

        r2_bins = np.arange(
            0.0, np.power(radius.to_value(u.deg), 2) + 1.0 / 3.0, 1.0 / 3.0
        )
        sep = center.separation(self.coords).deg

        fig, ax = plt.subplots()
        ax.hist(sep**2, r2_bins, histtype="step")
        ax.set_xlabel("$\Psi^2$ [deg$^2$]")
        ax.set_ylabel("counts")

        return fig, ax<|MERGE_RESOLUTION|>--- conflicted
+++ resolved
@@ -219,11 +219,7 @@
                     event_folder.create_dataset(key, data=value)
 
     @classmethod
-<<<<<<< HEAD
-    def from_ev_file(cls, *seasons: EventType, use_all: bool = True):
-=======
     def from_ev_file(cls, *seasons: EventType):
->>>>>>> 2b0d80b1
         """
         Load events from the 2021 data release
         :param seasons: arbitrary number of `EventType` identifying detector seasons of r2021 release.
@@ -236,21 +232,10 @@
         # Already exclude low energy events here, would be quite difficult later on
         try:
             _Emin_det = Parameter.get_parameter("Emin_det").value.to_value(u.GeV)
-<<<<<<< HEAD
-            events = RealEvents.from_event_files(
-                *(s.P for s in seasons), use_all=use_all
-            )
-            events.restrict(ereco_low=_Emin_det)
-        except ValueError:
-            events = RealEvents.from_event_files(
-                *(s.P for s in seasons), use_all=use_all
-            )
-=======
             events = RealEvents.from_event_files(*(s.P for s in seasons), use_all=True)
             events.restrict(ereco_low=_Emin_det)
         except ValueError:
             events = RealEvents.from_event_files(*(s.P for s in seasons), use_all=True)
->>>>>>> 2b0d80b1
             # Create a dict of masks for each season
             mask = {}
             for s in seasons:
