--- conflicted
+++ resolved
@@ -1,10 +1,7 @@
 from typing import List
 from collections import OrderedDict
-<<<<<<< HEAD
 from hierarchical_nu.detector.detector_model import DetectorModel
-=======
 from hierarchical_nu.detector.r2021 import R2021DetectorModel
->>>>>>> 87b903d6
 
 from hierarchical_nu.stan.interface import StanInterface
 
@@ -58,7 +55,6 @@
             "rejection_sampling.stan",
         ],
     ):
-<<<<<<< HEAD
         """
         An interface for generating the Stan simulation code.
 
@@ -70,13 +66,10 @@
         :param includes: List of names of stan files to include into the
         functions block of the generated file
         """
-=======
+
         if detector_model_type == R2021DetectorModel:
             includes.append("r2021_rng.stan")
             R2021DetectorModel.generate_code(DistributionMode.RNG, rewrite=True, gen_type="histogram")
-
-
->>>>>>> 87b903d6
 
         super().__init__(
             output_file=output_file,
@@ -801,13 +794,9 @@
                         self._aeff_factor << self._dm_rng["tracks"].effective_area(
                             self._E[i], self._omega
                         )
-<<<<<<< HEAD
 
                         # Calculate the envelope for rejection sampling and the shape of
                         # the source spectrum for the varioua source components
-=======
-                        # Energy spectrum
->>>>>>> 87b903d6
                         if self.sources.point_source:
 
                             with IfBlockContext(
@@ -837,12 +826,8 @@
                                     ],
                                     "bbpl_rng",
                                 )
-<<<<<<< HEAD
 
                                 # Also store the value of the envelope function at this true energy
-=======
-                                StringExpression(['print("sampled energy: ",', self._E[i], ')'])
->>>>>>> 87b903d6
                                 self._g_value << FunctionCall(
                                     [
                                         self._E[i],
