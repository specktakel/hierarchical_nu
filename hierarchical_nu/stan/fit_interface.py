--- conflicted
+++ resolved
@@ -2538,10 +2538,7 @@
         """
 
         with GeneratedQuantitiesContext():
-<<<<<<< HEAD
-=======
             # Remove _log_lik? was only used for some niche testing
->>>>>>> bfeaf37b
             # self._log_lik = ForwardArrayDef("log_lik", "real", ["[N]"])
             if self._pgamma:
                 self._E_peak = ForwardArrayDef("E_peak", "real", ["[Ns]"])
