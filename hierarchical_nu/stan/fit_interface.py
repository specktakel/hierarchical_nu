import numpy as np
from typing import List
from collections import OrderedDict

from ..source.parameter import Parameter
from ..priors import Priors, MultiSourcePrior
from ..stan.interface import StanInterface

from ..backend.stan_generator import (
    FunctionsContext,
    Include,
    DataContext,
    DummyContext,
    TransformedDataContext,
    ParametersContext,
    TransformedParametersContext,
    GeneratedQuantitiesContext,
    ForLoopContext,
    IfBlockContext,
    ElseBlockContext,
    ElseIfBlockContext,
    ModelContext,
    FunctionCall,
    UserDefinedFunction,
)

from ..backend.expression import (
    ReturnStatement,
    StringExpression,
)

from ..backend.variable_definitions import (
    ForwardVariableDef,
    ForwardArrayDef,
    ParameterDef,
    ParameterVectorDef,
    InstantVariableDef,
)

from ..backend.expression import StringExpression
from ..backend.parameterizations import DistributionMode

from ..source.flux_model import LogParabolaSpectrum
from ..source.source import Sources
from ..source.parameter import Parameter
from ..detector.icecube import EventType, NT, CAS
from ..detector.detector_model import (
    GridInterpolationEnergyResolution,
)
from ..detector.r2021 import R2021EnergyResolution


class StanFitInterface(StanInterface):
    """
    An interface for generating the Stan fit code.
    """

    def __init__(
        self,
        output_file: str,
        sources: Sources,
        event_types: List[EventType],
        atmo_flux_energy_points: int = 100,
        atmo_flux_theta_points: int = 30,
        includes: List[str] = [
            "interpolation.stan",
            "utils.stan",
            "vMF.stan",
            "power_law.stan",
        ],
        priors: Priors = Priors(),
        nshards: int = 1,
        use_event_tag: bool = False,
        debug: bool = False,
        bg: bool = False,
    ):
        """
        An interface for generating Stan fit code.

        :param output_file: Name of the file to write to
        :param sources: Sources object containing sources to be fit
        :param event_types: Type of the detector model to be used
        :param atmo_flux_theta_points: Number of points to use for the grid of
        atmospheric flux
        :param includes: List of names of stan files to include into the
        functions block of the generated file
        :param priors: Priors object detailing the priors to use
        :param nshards: Number of shards for multithreading, defaults to zero
        :param use_event_tag: if True, only consider the closest PS for each event
        :param debug: if True, add function calls for debugging and tests
        :param bg: if True, use data to construct background likelihood
        """

        super().__init__(
            output_file=output_file,
            sources=sources,
            event_types=event_types,
            includes=includes,
        )

        self._priors = priors

        if self._shared_luminosity and isinstance(
            self._priors.luminosity, MultiSourcePrior
        ):
            raise ValueError("Shared luminosity requires a single prior")
        if self._shared_src_index:
            if isinstance(self._priors.src_index, MultiSourcePrior):
                raise ValueError("Shared src_index requires a single prior")
            if isinstance(self._priors.beta_index, MultiSourcePrior):
                raise ValueError("Shared beta_index requires a single prior")
            if isinstance(self._priors.E0_src, MultiSourcePrior):
                raise ValueError("Shared E0_src requires a single prior")

        self._atmo_flux_energy_points = atmo_flux_energy_points

        self._atmo_flux_theta_points = atmo_flux_theta_points

        if not isinstance(nshards, int):
            raise ValueError("nshards must be an integer")

        if not nshards >= 0:
            raise ValueError("nshards must not be negative")

        self._nshards = nshards
        self._use_event_tag = use_event_tag
        self._debug = debug
        self._bg = bg

        try:
            Nex_src = Parameter.get_parameter("Nex_src")
            self._fit_nex = True
        except ValueError:
            self._fit_nex = False

        n_params = 0
        n_params += 1 if self._fit_index else 0
        n_params += 1 if self._fit_beta else 0
        n_params += 1 if self._fit_Enorm else 0
        n_params += 1 if self._fit_eta else 0

        self._n_params = n_params

        self._dm = OrderedDict()

        for et in self._event_types:
            detector_model_type = et.model

            if detector_model_type.PDF_FILENAME not in self._includes:
                self._includes.append(detector_model_type.PDF_FILENAME)
            detector_model_type.generate_code(
                DistributionMode.PDF,
                rewrite=False,
            )

        try:
            ang_sys = Parameter.get_parameter("ang_sys_add")
            self._ang_sys = True
            self._fit_ang_sys = not ang_sys.fixed
        except ValueError:
            self._ang_sys = False
            self._fit_ang_sys = False
        # In case of pgamma create dummy references to hardcoded parameters
        # which are otherwise needed in for-loops
        # TODO: find better solution, possibly to actually use these but set fixed=True
        if self._pgamma:
            self._src_index = None
            self._beta_index = None

    def _model_likelihood(self):
        """
        Write the likelihood part of the model.
        Is reused three times in the python code and up to two times
        when generating, depending on the configutation.
        """

        with ForLoopContext(1, self._N, "i") as i:
            if self._bg and not self._use_event_tag:
                self._lp[i, 1 : self._Ns] << self._logF
                self._lp[i, self._k_bg] << self._log_N_bg + self._bg_llh[
                    i
                ] - FunctionCall([self._E[i]], "log")

            elif not self._use_event_tag:
                # TODO fix this case later for use with data-background llh
                self._lp[i] << self._logF

            elif self._bg:
                self._lp[i, 2] << self._log_N_bg + self._bg_llh[i] - FunctionCall(
                    [self._E[i]], "log"
                )

            for c, event_type in enumerate(self._event_types):
                if c == 0:
                    context = IfBlockContext
                else:
                    context = ElseIfBlockContext
                with context(
                    [
                        StringExpression(
                            [
                                self._event_type[i],
                                " == ",
                                event_type.S,
                            ]
                        )
                    ]
                ):
                    # Detection effects
                    if self._use_event_tag:
                        ps_pos = self._varpi[self._event_tag[i]]
                    else:
                        ps_pos = self._varpi
                    if event_type in [NT, CAS]:
                        # patch this out?
                        self._irf_return << self._dm[event_type](
                            self._E[i],
                            self._Edet[i],
                            self._omega_det[i],
                            ps_pos,
                        )
                    elif isinstance(
                        self._dm[event_type].energy_resolution,
                        GridInterpolationEnergyResolution,
                    ):
                        if not (self.sources.diffuse or self.sources.atmospheric):
                            self._irf_return << self._dm[event_type](
                                self._E[i],
                                ps_pos,
                                FunctionCall([self._ereco_grid[i]], "to_vector"),
                            )
                        else:
                            self._irf_return << self._dm[event_type](
                                self._E[i],
                                self._omega_det[i],
                                ps_pos,
                                FunctionCall([self._ereco_grid[i]], "to_vector"),
                            )

                    """
                    # TODO: fix later...
                    # remind me, what was I to do later?
                    else:
                        self._irf_return << self._dm[event_type](
                            self._E[i],
                            self._omega_det[i],
                            ps_pos,
                            self._Edet[i],
                        )
                    """
                    if self.sources.point_source and self._fit_ang_sys:
                        # Calculate spatial likelihood if fitting ang_sys_add(_squared)
                        with ForLoopContext(1, self._Ns, "k") as k:
                            self._spatial_loglike[k, i] << FunctionCall(
                                [
                                    self._angular_separation[k, i],
                                    self._ang_errs_squared[i]
                                    + self._ang_sys_add_squared,
                                    # self._kappa[i],
                                ],
                                event_type.F + "AngularResolution",
                            )

            self._eres_src << StringExpression(["irf_return.1"])
            self._aeff_src << StringExpression(["irf_return.2"])
            if self.sources.diffuse or self.sources.atmospheric:
                self._eres_diff << StringExpression(["irf_return.3"])
                self._aeff_diff << StringExpression(["irf_return.4"])

            # Sum over sources => evaluate and store components
            with ForLoopContext(1, self._Ns_tot, "k") as k:
                # Point source components
                if self.sources.point_source:
                    with IfBlockContext([StringExpression([k, " < ", self._Ns + 1])]):
                        if self._use_event_tag:
                            # Create new reference to proper entry in lp to reuse more code
                            _lp = self._lp[i][1]
                            _eres_src = self._eres_src
                            _aeff_src = self._aeff_src
                            # If the source label k does not match the tag, continue
                            # with condition k < Ns + 1 this does not interfere with diffuse components
                            with IfBlockContext([k, "!=", self._event_tag[i]]):
                                StringExpression(["continue"])
                            with ElseBlockContext():
                                _lp << self._logF[k]
                        else:
                            _lp = self._lp[i][k]
                            _eres_src = self._eres_src[k]
                            _aeff_src = self._aeff_src[k]

                        StringExpression(
                            [
                                _lp,
                                " += ",
                                self._spatial_loglike[k, i],
                            ]
                        )
                        StringExpression([_lp, " += ", _aeff_src])
                        StringExpression([_lp, " += ", _eres_src])

                        # Create references only if they are definitely needed
                        # Either if param is fitted, or if we need all references, even to data
                        # (case for generated quantities, i.e. _x_r_idxs does not exist)

                        if self._logparabola or self._pgamma:

                            # create even more references
                            # go through all three params
                            self._refs = [
                                self._src_index,
                                self._beta_index,
                                self._E0_src,
                            ]

                            first_param = True
                            theta = ["{"]
                            for f, r in zip(self._fit, self._refs):
                                if f:
                                    if not first_param:
                                        theta.append(",")
                                    theta.append(r[k])
                                    first_param = False
                            theta.append("}")
                            theta = StringExpression(theta)

                            """
                            logic:
                            if x_r_idx is present, the not-fitted param may not be referenced using indexing

                            if x_r_idx is not present, create all references
                            """
                            try:
                                # If this works, we are coming from lp_reduce
                                # use self._x_r_idxs to get k-th entry of Emin/max_src, E0
                                # should work the same for fitting E0
                                # because we substitute the same number of entries in real data
                                x_r = ["real_data[{"]
                                for l in range(1, self._x_r_len + 1):
                                    x_r.append(self._x_r_idxs[l] + k - 1)
                                    if l < self._x_r_len:
                                        x_r.append(",")
                                x_r.append("}]")
                                x_r = StringExpression(x_r)

                                """
                                x_r = StringExpression(
                                    ["real_data[", self._x_r_idxs, "]"]
                                )
                                """
                                del self._x_r_idxs
                            except AttributeError as e:
                                data = ["{"]
                                first_data = True
                                for f, r in zip(self._fit, self._refs):
                                    if not f and self._logparabola:
                                        if not first_data:
                                            data.append(",")
                                        data.append(r[k])
                                        first_data = False
                                # Otherwise single thread or generated quantities
                                if self._logparabola:
                                    data.append(",")
                                data += [
                                    self._Emin_src[k],
                                    ",",
                                    self._Emax_src[k],
                                    "}",
                                ]
                                x_r = StringExpression(data)
                            x_i = StringExpression(
                                [
                                    "{",
                                    0,
                                    "}",
                                ]
                            )
                            StringExpression(
                                [
                                    _lp,
                                    " += ",
                                    self._src_spectrum_lpdf(
                                        self._E[i],
                                        theta,
                                        x_r,
                                        x_i,
                                    ),
                                ]
                            )
                        elif self._seyfert:
                            StringExpression(
                                [
                                    _lp,
                                    " += ",
                                    self._src_spectrum_lpdf(
                                        self._E[i],
                                        self._eta[k],
                                    ),
                                ]
                            )
                        else:
                            StringExpression(
                                [
                                    _lp,
                                    " += ",
                                    self._src_spectrum_lpdf(
                                        self._E[i],
                                        self._src_index[k],
                                        self._Emin_src[k],
                                        self._Emax_src[k],
                                    ),
                                ]
                            )

                # Diffuse component
                if self.sources.diffuse:
                    with IfBlockContext([StringExpression([k, " == ", self._k_diff])]):
                        if self._use_event_tag:
                            _lp = self._lp[i][2]
                            StringExpression([_lp, "=", self._logF[k]])
                        else:
                            _lp = self._lp[i][k]
                        StringExpression(
                            [
                                _lp,
                                " += ",
                                self._eres_diff,
                            ]
                        )

                        StringExpression(
                            [
                                _lp,
                                " += ",
                                self._aeff_diff,
                            ]
                        )

                        # log_prob += log(p(Esrc|diff_index))
                        StringExpression(
                            [
                                _lp,
                                " += ",
                                self._diff_spectrum_lpdf(
                                    self._E[i],
                                    self._diff_index,
                                    self._Emin_diff,
                                    self._Emax_diff,
                                ),
                            ]
                        )

                        # log_prob += log(1/4pi)
                        StringExpression(
                            [
                                _lp,
                                " += ",
                                np.log(1 / (4 * np.pi)),
                            ]
                        )

                # Atmospheric component
                if self.sources.atmospheric:
                    with IfBlockContext([StringExpression([k, " == ", self._k_atmo])]):
                        if self._use_event_tag:
                            if self.sources.diffuse:
                                _lp = self._lp[i][3]
                            else:
                                _lp = self._lp[i][2]
                            _lp << self._logF[k]
                        else:
                            _lp = self._lp[i][k]
                        StringExpression(
                            [
                                _lp,
                                " += ",
                                self._eres_diff,
                            ]
                        )

                        if CAS in self._event_types:
                            # The amount of indentation is too damn high
                            with IfBlockContext(
                                [
                                    StringExpression(
                                        [
                                            self._event_type[i],
                                            " == ",
                                            CAS.S,
                                        ]
                                    )
                                ]
                            ):
                                StringExpression(
                                    [
                                        _lp,
                                        " += negative_infinity()",
                                    ]
                                )
                            with ElseBlockContext():
                                StringExpression(
                                    [
                                        _lp,
                                        " +=",
                                        self._aeff_diff,
                                    ]
                                )
                        else:
                            StringExpression(
                                [
                                    _lp,
                                    " += ",
                                    self._aeff_diff,
                                ]
                            )

                        # log_prob += log(p(Esrc, omega | atmospheric source))
                        StringExpression(
                            [
                                _lp,
                                " += ",
                                FunctionCall(
                                    [
                                        self._atmo_flux_func(
                                            self._E[i],
                                            self._omega_det[i],
                                        )
                                        / self._atmo_integrated_flux
                                    ],
                                    "log",
                                ),
                            ]
                        )
            """
            if hasattr(self, "_log_lik"):
                # If self._log_lik exists, fill it with data
                self._log_lik[i] << FunctionCall(
                    [self._lp[i]], "log_sum_exp"
                ) - FunctionCall([self._Nex], "log")
            """

    def _functions(self):
        """
        Write the functions section of the Stan file.
        """

        with FunctionsContext():
            # Include all the specified files
            for include_file in self._includes:
                _ = Include(include_file)

            for et in self._event_types:
                self._dm[et] = et.model(mode=DistributionMode.PDF)
                # Event tag is equivalent to only requesting one point source
                diffuse = self.sources.diffuse or self.sources.atmospheric
                self._dm[et].generate_pdf_function_code(
                    single_ps=self._use_event_tag, diffuse=diffuse
                )
            # If we have point sources, include the shape of their PDF
            # and how to convert from energy to number flux
            if self.sources.point_source:
                if self._logparabola or self._pgamma:
                    self._ps_spectrum.make_stan_utility_func(
                        self._fit_index, self._fit_beta, self._fit_Enorm
                    )
                if self._seyfert:
                    self._src_spectrum_lpdf, self._src_flux_table, self._flux_conv = (
                        self._sources[
                            0
                        ]._flux_model.spectral_shape.make_stan_functions()
                    )
                else:
                    self._src_spectrum_lpdf = self._ps_spectrum.make_stan_lpdf_func(
                        "src_spectrum_logpdf",
                        self._fit_index,
                        self._fit_beta,
                        self._fit_Enorm,
                    )

                    self._flux_conv = self._ps_spectrum.make_stan_flux_conv_func(
                        "flux_conv",
                        self._fit_index,
                        self._fit_beta,
                        self._fit_Enorm,
                    )

            # If we have diffuse sources, include the shape of their PDF
            if self.sources.diffuse:
                self._diff_spectrum_lpdf = self._diff_spectrum.make_stan_lpdf_func(
                    "diff_spectrum_logpdf"
                )
                self._diff_spectrum_flux_conv = (
                    self._diff_spectrum.make_stan_diff_flux_conv_func("diff_flux_conv")
                )

            # If we have atmospheric sources, include the atmospheric flux table
            # the density of the grid in theta (ie. declination) is specified here
            if self.sources.atmospheric:
                # Increasing theta points too much makes compilation very slow
                # Could switch to passing array as data if problematic
                self._atmo_flux_func = self._atmo_flux.make_stan_function(
                    energy_points=self._atmo_flux_energy_points,
                    theta_points=self._atmo_flux_theta_points,
                )

            if self._nshards not in [0, 1]:
                # Create a function to be used in map_rect in the model block
                # Signature is determined by stan's `map_rect` function
                lp_reduce = UserDefinedFunction(
                    "lp_reduce",
                    ["global", "local", "real_data", "int_data"],
                    ["vector", "vector", "data array[] real", "data array[] int"],
                    "vector",
                )

                with lp_reduce:
                    # Unpack integer data, needed to interpret real data
                    # Use InstantVariableDef to save on lines
                    self._N = InstantVariableDef("N", "int", ["int_data[1]"])
                    self._Ns = InstantVariableDef("Ns", "int", ["int_data[2]"])
                    glob = StringExpression(["global"])
                    loc = StringExpression(["local"])
                    int_data = StringExpression(["int_data"])
                    real_data = StringExpression(["real_data"])

                    if self.sources.diffuse and self.sources.atmospheric:
                        self._Ns_tot = "Ns+2"
                    elif (
                        self.sources.diffuse
                        or self.sources.atmospheric
                        or self.sources.background
                    ):
                        self._Ns_tot = "Ns+1"
                    else:
                        self._Ns_tot = "Ns"

                    if self._bg:
                        self._Ns_tot_flux = "Ns"
                    else:
                        self._Ns_tot_flux = self._Ns_tot

                    start = InstantVariableDef("start", "int", [1])
                    end = InstantVariableDef("end", "int", [0])
                    length = ForwardVariableDef("length", "int")
                    self._x_r_len = 2
                    if self._logparabola:
                        self._x_r_len += 1 if not self._fit_index else 0
                        self._x_r_len += 1 if not self._fit_beta else 0
                        self._x_r_len += 1 if not self._fit_Enorm else 0
                    self._x_r_idxs = ForwardArrayDef(
                        "x_r_idxs", "int", [f"[{self._x_r_len}]"]
                    )
                    # Get global parameters
                    if self._fit_index:
                        end << end + self._Ns
                        self._src_index = ForwardVariableDef("src_index", "vector[Ns]")
                        self._src_index << glob[start:end]
                        start << start + self._Ns
                    if self._fit_beta:
                        end << end + self._Ns
                        self._beta_index = ForwardVariableDef(
                            "beta_index", "vector[Ns]"
                        )
                        self._beta_index << glob[start:end]
                        start << start + self._Ns
                    if self._fit_Enorm:
                        end << end + self._Ns
                        self._E0_src = ForwardVariableDef("E0_src", "vector[Ns]")
                        self._E0_src << glob[start:end]
                        start << start + self._Ns
                    if self._fit_eta:
                        end << end + self._Ns
                        self._eta = ForwardVariableDef("eta", "vector[Ns]")
                        self._eta << glob[start:end]
                        start << start + self._Ns

                    # Get diffuse index
                    if self.sources.diffuse:
                        end << end + 1
                        self._diff_index = ForwardVariableDef("diff_index", "real")
                        self._diff_index << glob[start]
                        start << start + 1

                    end << end + self._Ns_tot_flux
                    self._logF = ForwardVariableDef(
                        "logF", "vector[" + self._Ns_tot_flux + "]"
                    )
                    self._logF << glob[start:end]
                    start << start + self._Ns_tot_flux
                    if self._bg:
                        end << end + 1
                        self._log_N_bg = ForwardVariableDef("log_N_bg", "real")
                        self._log_N_bg << glob[start]
                        start << start + 1
                    if self._fit_ang_sys:
                        self._ang_sys_add_squared = ForwardVariableDef(
                            "ang_sys_add_squared", "real"
                        )
                        self._ang_sys_add_squared << glob[start]
<<<<<<< HEAD
=======
                        start << start + 1
                    end << end + self._Ns_tot_flux
                    self._logF = ForwardVariableDef(
                        "logF", "vector[" + self._Ns_tot_flux + "]"
                    )
                    self._logF << glob[start:end]
                    if self._bg:
                        start << start + self._Ns_tot_flux
                        self._log_N_bg = ForwardVariableDef("log_N_bg", "real")
                        self._log_N_bg << glob[start]
>>>>>>> 90c35692

                    # Local pars are only neutrino energies
                    self._E = ForwardVariableDef("E", "vector[N]")
                    self._E << loc[1 : self._N]

                    # Define variable to store loglikelihood
                    if self._use_event_tag:
                        size = 1
                        if self._sources.diffuse:
                            size += 1
                        if self._sources.atmospheric:
                            size += 1
                        # reduce lp to 3 components per event since we only allow for one PS association
                        self._lp = ForwardArrayDef(
                            "lp", "vector[" + str(size) + "]", ["[N]"]
                        )
                    else:
                        self._lp = ForwardArrayDef(
                            "lp", "vector[" + self._Ns_tot + "]", ["[N]"]
                        )

                    # Unpack event types (Tracks, cascades, IC40...)
                    self._event_type = ForwardArrayDef("event_type", "int", ["[N]"])

                    # Define indices for unpacking of real_data
                    start << 3
                    end << 2 + self._N

                    self._event_type << int_data[start:end]

                    if self._use_event_tag:
                        self._event_tag = ForwardArrayDef("event_tag", "int", ["[N]"])
                        start << start + self._N
                        end << end + self._N
                        self._event_tag << StringExpression(["int_data[3+N:2+2*N]"])

                    # self._ereco_idx = ForwardArrayDef("ereco_idx", "int", ["[N]"])
                    # self._ereco_idx << StringExpression("int_data[3+N:2+2*N]")

                    # Define indices for unpacking of real_data
                    start << 1
                    length << self._N
                    end << self._N

                    self._Edet = ForwardVariableDef("Edet", "vector[N]")
                    self._Edet << FunctionCall([real_data[start:end]], "to_vector")
                    # Shift indices appropriate amount for next batch of data
                    start << start + length
                    grid_size = R2021EnergyResolution._log_tE_grid.size
                    self._ereco_grid = ForwardArrayDef(
                        "ereco_grid", "real", ["[N, ", str(grid_size), "]"]
                    )

                    with ForLoopContext(1, "N", "f") as f:
                        end << end + grid_size
                        self._ereco_grid[f] << real_data[start:end]
                        start << start + grid_size
                    self._omega_det = ForwardArrayDef("omega_det", "vector[3]", ["[N]"])
                    # Loop over events to unpack reconstructed direction
                    with ForLoopContext(1, self._N, "i") as i:
                        end << end + 3
                        self._omega_det[i] << FunctionCall(
                            [real_data[start:end]], "to_vector"
                        )
                        start << start + 3

                    if self._bg:
                        end << end + self._N
                        self._bg_llh = ForwardVariableDef("bg_llh", "vector[N]")
                        self._bg_llh << FunctionCall(
                            [real_data[start:end]], "to_vector"
                        )
                        start << start + self._N

                    self._varpi = ForwardArrayDef("varpi", "vector[3]", ["[Ns]"])
                    # Loop over sources to unpack source direction (for point sources only)
                    with ForLoopContext(1, self._Ns, "i") as i:
                        end << end + 3
                        self._varpi[i] << FunctionCall(
                            [real_data[start:end]], "to_vector"
                        )
                        start << start + 3
                    # If diffuse source, z is longer by 1 element
                    if self.sources.diffuse:
                        end << end + self._Ns + 1
                        self._z = ForwardVariableDef("z", "vector[Ns+1]")
                        self._z << FunctionCall([real_data[start:end]], "to_vector")
                        start << start + self._Ns + 1
                    else:
                        end << end + self._Ns
                        self._z = ForwardVariableDef("z", "vector[Ns]")
                        self._z << FunctionCall([real_data[start:end]], "to_vector")
                        start << start + self._Ns

                    if self.sources.atmospheric:
                        self._atmo_integrated_flux = ForwardVariableDef(
                            "atmo_integrated_flux", "real"
                        )
                        end << end + 1
                        (self._atmo_integrated_flux << real_data[start])
                        start << start + 1

                    if self.sources.point_source:
                        self._spatial_loglike = ForwardArrayDef(
                            "spatial_loglike", "real", ["[Ns, N]"]
                        )
                        if not self._fit_ang_sys:
                            with ForLoopContext(1, self._Ns, "k") as k:
                                end << end + length
                                (self._spatial_loglike[k] << real_data[start:end])
                                start << start + length
                        else:
                            self._ang_errs_squared = ForwardArrayDef(
                                "ang_errs_squared", "real", ["[N]"]
                            )
                            end << end + length
                            self._ang_errs_squared << real_data[start:end]
                            start << start + length

                            self._angular_separation = ForwardArrayDef(
                                "angular_separation", "real", ["[Ns, N]"]
                            )
                            with ForLoopContext(1, self._Ns, "k") as k:
                                end << end + length
                                self._angular_separation[k] << real_data[start:end]
                                start << start + length

                    self._Emin_src = ForwardArrayDef("Emin_src", "real", ["[Ns]"])
                    self._Emax_src = ForwardArrayDef("Emax_src", "real", ["[Ns]"])
                    self._Emin = ForwardVariableDef("Emin", "real")
                    self._Emax = ForwardVariableDef("Emax", "real")
                    if self.sources.diffuse:
                        self._Emin_diff = ForwardVariableDef("Emin_diff", "real")
                        self._Emax_diff = ForwardVariableDef("Emax_diff", "real")

                    # Insert Emin_src
                    end << end + self._Ns
                    self._Emin_src << StringExpression(["real_data[start:end]"])
                    if self._logparabola or self._pgamma:
                        self._x_r_idxs[self._x_r_len - 1] << start
                    start << start + self._Ns

                    # Insert Emax_src
                    end << end + self._Ns
                    self._Emax_src << StringExpression(["real_data[start:end]"])
                    if self._logparabola or self._pgamma:
                        self._x_r_idxs[self._x_r_len] << start
                    start << start + self._Ns

                    if self.sources.diffuse:
                        end << end + 1
                        (self._Emin_diff << real_data[start])
                        start << start + 1

                        end << end + 1
                        (self._Emax_diff << real_data[start])
                        start << start + 1

                    end << end + 1
                    (self._Emin << real_data[start])
                    start << start + 1

                    end << end + 1
                    (self._Emax << real_data[start])
                    start << start + 1

                    data_idx = 1
                    if (self._power_law or self._logparabola) and not self._fit_index:
                        end << end + self._Ns
                        self._src_index = ForwardArrayDef("src_index", "real", ["[Ns]"])
                        self._src_index << real_data[start:end]
                        self._x_r_idxs[data_idx] << start
                        data_idx += 1
                        start << start + self._Ns
                    if self._logparabola and not self._fit_beta:
                        end << end + self._Ns
                        self._beta_index = ForwardArrayDef(
                            "beta_index", "real", ["[Ns]"]
                        )
                        self._beta_index << real_data[start:end]
                        self._x_r_idxs[data_idx] << start
                        data_idx += 1
                        start << start + self._Ns
                    if self._logparabola and not self._fit_Enorm:
                        end << end + self._Ns
                        self._E0_src = ForwardArrayDef("E0_src", "real", ["[Ns]"])
                        self._E0_src << real_data[start:end]
                        self._x_r_idxs[data_idx] << start
                        data_idx += 1
                        start << start + self._Ns

                    # Define tracks and cascades to sort events into correct detector response
                    if self._use_event_tag and not (
                        self.sources.diffuse or self.sources.atmospheric
                    ):
                        self._irf_return = ForwardVariableDef(
                            "irf_return",
                            "tuple(real, real)",
                        )
                    elif self._use_event_tag:
                        self._irf_return = ForwardVariableDef(
                            "irf_return",
                            "tuple(real, real, real, real)",
                        )
                    elif self.sources.diffuse or self.sources.atmospheric:
                        self._irf_return = ForwardVariableDef(
                            "irf_return",
                            "tuple(array[Ns] real, array[Ns] real, real, real)",
                        )
                    else:
                        self._irf_return = ForwardVariableDef(
                            "irf_return",
                            "tuple(array[Ns] real, array[Ns] real)",
                        )

                    if not self._use_event_tag:
                        self._eres_src = ForwardArrayDef("eres_src", "real", ["[Ns]"])
                        self._aeff_src = ForwardArrayDef("aeff_src", "real", ["[Ns]"])
                    else:
                        self._eres_src = ForwardVariableDef("eres_src", "real")
                        self._aeff_src = ForwardVariableDef("aeff_src", "real")

                    if self.sources.diffuse or self.sources.atmospheric:
                        self._eres_diff = ForwardVariableDef("eres_diff", "real")
                        self._aeff_diff = ForwardVariableDef("aeff_diff", "real")

                    if self.sources.diffuse and self.sources.atmospheric:
                        self._k_diff = "Ns + 1"
                        self._k_atmo = "Ns + 2"

                    elif self.sources.diffuse:
                        self._k_diff = "Ns + 1"

                    elif self.sources.atmospheric:
                        self._k_atmo = "Ns + 1"

                    elif self.sources.background:
                        self._k_bg = "Ns + 1"

                    self._model_likelihood()
                    results = ForwardArrayDef("results", "real", ["[N]"])
                    with ForLoopContext(1, self._N, "i") as i:
                        results[i] << FunctionCall([self._lp[i]], "log_sum_exp")
                    if self._debug:
                        # Only for debugging purposes, this makes fits for large N really slow
                        ReturnStatement([FunctionCall([results], "to_vector")])
                    else:
                        ReturnStatement(["[sum(results)]'"])

    def _data(self):
        with DataContext():
            # Total number of detected events
            self._N = ForwardVariableDef("N", "int")
            self._N_str = ["[", self._N, "]"]

            # Number of point sources
            self._Ns = ForwardVariableDef("Ns", "int")
            self._Ns_str = ["[", self._Ns, "]"]
            self._Ns_1p_str = ["[", self._Ns, "+1]"]
            self._Ns_2p_str = ["[", self._Ns, "+2]"]

            # Total number of sources
            self._Ns_tot = ForwardVariableDef("Ns_tot", "int")

            if self.sources.diffuse and self._n_params == 1:
                self._Ns_string_int_grid = "Ns+1"
            elif self.sources.diffuse:
                self._Ns_string_int_grid = "1"
            elif self._n_params == 1:
                self._Ns_string_int_grid = "Ns"

            if self._nshards not in [0, 1]:
                # Number of shards for multi-threading
                self._N_shards = ForwardVariableDef("N_shards", "int")
                self._N_shards_str = ["[", self._N_shards, "]"]

                # Max number of events per shard
                self._J = ForwardVariableDef("J", "int")

            # Detected directions as unit vectors
            self._omega_det = ForwardArrayDef(
                "omega_det", "unit_vector[3]", self._N_str
            )

            # Dected energies
            self._Edet = ForwardVariableDef("Edet", "vector[N]")

            # Angular uncertainty, 0.683 coverage in one coordinate
            self._ang_errs = ForwardVariableDef("ang_err", "vector[N]")
            # Added (in quadrature) angular uncertainty to be fit, done in transformed data

            # Event types as track/cascades
            self._event_type = ForwardVariableDef("event_type", "vector[N]")

            # Uncertainty on the event's angular reconstruction
            self._kappa = ForwardVariableDef("kappa", "vector[N]")

            if self._bg:
                self._bg_llh = ForwardVariableDef("bg_llh", "vector[N]")

            if self._fit_nex:
                self._Nex_src_min = ForwardVariableDef("Nex_src_min", "real")
                self._Nex_src_max = ForwardVariableDef("Nex_src_max", "real")

            # Event tags
            if self._use_event_tag:
                self._event_tag = ForwardArrayDef("event_tag", "int", self._N_str)

            # To store the Ereco-grid index for each event, speeds up the 2d interpolation
            # self._ereco_idx = ForwardArrayDef("ereco_idx", "int", self._N_str)
            grid_size = R2021EnergyResolution._log_tE_grid.size
            self._ereco_grid = ForwardArrayDef(
                "ereco_grid", "real", ["[N, ", str(grid_size), "]"]
            )

            # Energy range at source
            self._Emin_src = ForwardArrayDef("Emin_src", "real", ["[Ns]"])
            self._Emax_src = ForwardArrayDef("Emax_src", "real", ["[Ns]"])

            if self.sources.diffuse:
                self._Emin_diff = ForwardVariableDef("Emin_diff", "real")
                self._Emax_diff = ForwardVariableDef("Emax_diff", "real")
                self._Enorm_diff = ForwardVariableDef("Enorm_diff", "real")

            # Energy range at the detector
            self._Emin = ForwardVariableDef("Emin", "real")
            self._Emax = ForwardVariableDef("Emax", "real")
            if self.sources.point_source:
                if not self._seyfert:
                    self._Lmin = ForwardVariableDef("Lmin", "real")
                    self._Lmax = ForwardVariableDef("Lmax", "real")
                if self._fit_index:
                    self._src_index_min = ForwardVariableDef("src_index_min", "real")
                    self._src_index_max = ForwardVariableDef("src_index_max", "real")
                elif self._logparabola:
                    self._src_index = ForwardArrayDef("src_index", "real", ["[Ns]"])
                if self._fit_beta:
                    self._beta_index_min = ForwardVariableDef("beta_index_min", "real")
                    self._beta_index_max = ForwardVariableDef("beta_index_max", "real")
                elif self._logparabola:
                    self._beta_index = ForwardArrayDef("beta_index", "real", ["[Ns]"])
                if self._fit_Enorm:
                    self._E0_src_min = ForwardVariableDef("E0_src_min", "real")
                    self._E0_src_max = ForwardVariableDef("E0_src_max", "real")
                elif self._logparabola:
                    self._E0_src = ForwardArrayDef("E0", "real", ["[Ns]"])

            if self.sources.diffuse:
                self._diff_index_min = ForwardVariableDef("diff_index_min", "real")
                self._diff_index_max = ForwardVariableDef("diff_index_max", "real")
                self._diffuse_norm_min = ForwardVariableDef("diffuse_norm_min", "real")
                self._diffuse_norm_max = ForwardVariableDef("diffuse_norm_max", "real")

            if self.sources.atmospheric:
                self._F_atmo_min = ForwardVariableDef("F_atmo_min", "real")
                self._F_atmo_max = ForwardVariableDef("F_atmo_max", "real")

            # True directions and distances of point sources
            self._varpi = ForwardArrayDef("varpi", "unit_vector[3]", self._Ns_str)
            self._D = ForwardVariableDef("D", "vector[Ns]")

            # Density of interpolation grid and energy grid points
            self._Ngrid = ForwardVariableDef("Ngrid", "int")

            # Observation time
            self._T = ForwardArrayDef("T", "real", ["[", self._Net, "]"])

            # Redshift
            if self.sources.diffuse:
                self._z = ForwardVariableDef("z", "vector[Ns+1]")

            else:
                self._z = ForwardVariableDef("z", "vector[Ns]")

            # Interpolation grid points in spectral indices for
            # sources with spectral index as a free param, and
            # the exposure integral evaluated at these points, for
            # different event types (i.e. different Aeff)
            if self.sources.point_source or self.sources.diffuse:
                if self.sources.point_source:
                    if self._fit_index:
                        self._src_index_grid = ForwardVariableDef(
                            "src_index_grid", "vector[Ngrid]"
                        )
                    else:
                        # create dummy attributes to be able to loop over all possible grids
                        # the stan variables are only used if they exist
                        self._src_index_grid = 0
                    if self._fit_beta:
                        self._beta_index_grid = ForwardVariableDef(
                            "beta_index_grid", "vector[Ngrid]"
                        )
                    else:
                        self._beta_index_grid = 0
                    if self._fit_Enorm:
                        self._E0_src_grid = ForwardVariableDef(
                            "E0_src_grid", "vector[Ngrid]"
                        )
                    else:
                        self._E0_src_grid = 0
                    if self._fit_eta:
                        self._eta_min = ForwardVariableDef("eta_min", "real")
                        self._eta_max = ForwardVariableDef("eta_max", "real")
                        self._eta_grid = ForwardVariableDef("eta_grid", "vector[Ngrid]")

                    if self._seyfert:
                        self._Pmin = ForwardVariableDef("P_min", "real")
                        self._Pmax = ForwardVariableDef("P_max", "real")

                    if self._n_params == 2:
                        self._integral_grid_2d = ForwardArrayDef(
                            "integral_grid_2d",
                            "real",
                            [
                                "[",
                                self._Net,
                                ",",
                                self._Ns,
                                ",",
                                self._Ngrid,
                                ",",
                                self._Ngrid,
                                "]",
                            ],
                        )
                if self.sources.diffuse or self._n_params == 1:
                    self._integral_grid = ForwardArrayDef(
                        "integral_grid",
                        "vector[Ngrid]",
                        ["[", self._Net, ",", self._Ns_string_int_grid, "]"],
                    )

                if self.sources.diffuse:
                    self._diff_index_grid = ForwardVariableDef(
                        "diff_index_grid", "vector[Ngrid]"
                    )

            # Don't need a grid for atmo as spectral shape is fixed, so pass single value.
            if self.sources.atmospheric:
                self._atmo_integ_val = ForwardArrayDef(
                    "atmo_integ_val", "real", ["[", self._Net, "]"]
                )
                self._atmo_integrated_flux = ForwardVariableDef(
                    "atmo_integrated_flux", "real"
                )

            if self._sources.point_source:
                # Define variables for the prior mu/sigma
                if (
                    isinstance(self._priors.src_index, MultiSourcePrior)
                    and self._fit_index
                ):
                    index_mu_def = ForwardArrayDef("src_index_mu", "real", self._Ns_str)
                    index_sigma_def = ForwardArrayDef(
                        "src_index_sigma", "real", self._Ns_str
                    )
                elif self._fit_index:
                    index_mu_def = ForwardVariableDef("src_index_mu", "real")
                    index_sigma_def = ForwardVariableDef("src_index_sigma", "real")
                if (
                    isinstance(self._priors.beta_index, MultiSourcePrior)
                    and self._fit_beta
                ):
                    beta_mu_def = ForwardArrayDef("beta_index_mu", "real", self._Ns_str)
                    beta_sigma_def = ForwardArrayDef(
                        "beta_index_sigma", "real", self._Ns_str
                    )
                elif self._fit_beta:
                    beta_mu_def = ForwardVariableDef("beta_index_mu", "real")
                    beta_sigma_def = ForwardVariableDef("beta_index_sigma", "real")
                if (
                    isinstance(self._priors.E0_src, MultiSourcePrior)
                    and self._fit_Enorm
                ):
                    E0_src_mu_def = ForwardArrayDef("E0_src_mu", "real", self._Ns_str)
                    E0_src_sigma_def = ForwardArrayDef(
                        "E0_src_sigma", "real", self._Ns_str
                    )
                elif self._fit_Enorm:
                    E0_src_mu_def = ForwardVariableDef("E0_src_mu", "real")
                    E0_src_sigma_def = ForwardVariableDef("E0_src_sigma", "real")

                # Store prior data definitions
                if self._fit_index:
                    self._stan_prior_src_index_mu = index_mu_def
                    self._stan_prior_src_index_sigma = index_sigma_def
                if self._fit_beta:
                    self._stan_prior_beta_index_mu = beta_mu_def
                    self._stan_prior_beta_index_sigma = beta_sigma_def
                if self._fit_Enorm:
                    self._stan_prior_E0_src_mu = E0_src_mu_def
                    self._stan_prior_E0_src_sigma = E0_src_sigma_def
                # check for luminosity, if they all have the same prior
                if self._priors.luminosity.name in ["normal", "lognormal"]:
                    if isinstance(self._priors.luminosity, MultiSourcePrior):
                        mu_def = ForwardArrayDef("lumi_mu", "real", self._Ns_str)
                        sigma_def = ForwardArrayDef("lumi_sigma", "real", self._Ns_str)
                    else:
                        mu_def = ForwardVariableDef("lumi_mu", "real")
                        sigma_def = ForwardVariableDef("lumi_sigma", "real")
                    self._stan_prior_lumi_mu = mu_def
                    self._stan_prior_lumi_sigma = sigma_def
                elif self._priors.luminosity.name == "pareto":
                    if isinstance(self._priors.luminosity, MultiSourcePrior):
                        xmin_def = ForwardArrayDef("lumi_xmin", "real", self._Ns_str)
                        alpha_def = ForwardArrayDef("lumi_alpha", "real", self._Ns_str)
                    else:
                        xmin_def = ForwardVariableDef("lumi_xmin", "real")
                        alpha_def = ForwardVariableDef("lumi_alpha", "real")

                    self._stan_prior_lumi_xmin = xmin_def
                    self._stan_prior_lumi_alpha = alpha_def

            if self._sources.diffuse:
                self._stan_prior_f_diff_mu = ForwardVariableDef("f_diff_mu", "real")
                self._stan_prior_f_diff_sigma = ForwardVariableDef(
                    "f_diff_sigma", "real"
                )

                self._stan_prior_diff_index_mu = ForwardVariableDef(
                    "diff_index_mu", "real"
                )
                self._stan_prior_diff_index_sigma = ForwardVariableDef(
                    "diff_index_sigma", "real"
                )

            if self._sources.atmospheric:
                self._stan_prior_f_atmo_mu = ForwardVariableDef("f_atmo_mu", "real")
                self._stan_prior_f_atmo_sigma = ForwardVariableDef(
                    "f_atmo_sigma", "real"
                )

            if self._fit_ang_sys:
                self._ang_sys_add_min = ForwardVariableDef("ang_sys_min", "real")
                self._ang_sys_add_max = ForwardVariableDef("ang_sys_max", "real")
                self._ang_sys_mu = ForwardVariableDef("ang_sys_mu", "real")
                self._ang_sys_sigma = ForwardVariableDef("ang_sys_sigma", "real")
                if self._priors.ang_sys.name == "exponnorm":
                    self._ang_sys_lam = ForwardVariableDef("ang_sys_lam", "real")

    def _transformed_data(self):
        """
        To write the transformed data section of the Stan file.
        """

        with TransformedDataContext():

            # Count different event types and create variables to store counts
            self._et_stan = ForwardArrayDef("event_types", "int", ["[", self._Net, "]"])
            self._Net_stan = ForwardVariableDef("Net", "int")
            self._Net_stan << StringExpression(["size(event_types)"])

            if self._sources.point_source:
                # Angular separation between sources and events, in rad
                self._angular_separation = ForwardArrayDef(
                    "angular_separation", "real", ["[Ns, N]"]
                )
                with ForLoopContext(1, self._Ns, "k") as k:
                    with ForLoopContext(1, self._N, "i") as i:
                        self._angular_separation[k, i] << FunctionCall(
                            [self._varpi[k], self._omega_det[i]], "ang_sep"
                        )

                # If we do fit angular systematics, we only need the squared uncertainties
                self._ang_errs_squared = ForwardVariableDef(
                    "ang_errs_squared", "vector[N]"
                )
                self._ang_errs_squared << self._ang_errs**2

            for c, et in enumerate(self._event_types, 1):
                self._et_stan[c] << et.S

            if self.sources.point_source:
                # Vector to hold pre-calculated spatial loglikes
                # This needs to be compatible with multiple point sources!
                if not self._fit_ang_sys:
                    self._spatial_loglike = ForwardArrayDef(
                        "spatial_loglike", "real", ["[Ns, N]"]
                    )
                    with ForLoopContext(1, self._N, "i") as i:
                        with ForLoopContext(1, self._Ns, "k") as k:
                            # Insert loop over event types
                            for c, event_type in enumerate(self._event_types):
                                if c == 0:
                                    context = IfBlockContext
                                else:
                                    context = ElseIfBlockContext
                                with context(
                                    [
                                        StringExpression(
                                            [
                                                self._event_type[i],
                                                " == ",
                                                event_type.S,
                                            ]
                                        )
                                    ]
                                ):
                                    # Determine which arguments are needed for the
                                    # needed angular resolution
                                    if event_type in [NT, CAS]:
                                        self._spatial_loglike[k, i] << FunctionCall(
                                            [
                                                self._varpi[k],
                                                self._omega_det[i],
                                                self._kappa[i],
                                            ],
                                            event_type.F + "AngularResolution",
                                        )
                                    else:
                                        self._spatial_loglike[k, i] << FunctionCall(
                                            [
                                                self._angular_separation[k, i],
                                                self._ang_errs_squared[i],
                                            ],
                                            event_type.F + "AngularResolution",
                                        )

            # Find largest permitted range of energies at the detector
            self._Emin_at_det = ForwardVariableDef("Emin_at_det", "real")
            self._Emax_at_det = ForwardVariableDef("Emax_at_det", "real")
            self._Emin_at_det << self._Emin
            self._Emax_at_det << self._Emax

            # Find the largest energy range over all source components
            with ForLoopContext(1, self._Ns, "k") as k:
                with IfBlockContext(
                    [
                        self._Emin_src[k],
                        " < ",
                        self._Emin_at_det,
                    ]
                ):
                    self._Emin_at_det << self._Emin_src[k]
                with IfBlockContext(
                    [
                        self._Emax_src[k],
                        " > ",
                        self._Emax_at_det,
                    ]
                ):
                    self._Emax_at_det << self._Emax_src[k]
            if self.sources.diffuse:
                with IfBlockContext(
                    [
                        self._Emin_diff,
                        " < ",
                        self._Emin_at_det,
                    ]
                ):
                    self._Emin_at_det << self._Emin_diff
                with IfBlockContext(
                    [
                        self._Emax_diff,
                        " > ",
                        self._Emax_at_det,
                    ]
                ):
                    self._Emax_at_det << self._Emax_diff

            if self._nshards not in [0, 1]:
                grid_size = R2021EnergyResolution._log_tE_grid.size
                self._N_shards_use_this = ForwardVariableDef("N_shards_loop", "int")
                self._N_shards_use_this << self._N_shards
                # Create the rectangular data blocks for use in `map_rect`
                self._N_mod_J = ForwardVariableDef("N_mod_J", "int")
                self._N_mod_J << self._N % self._J
                # Find size for real_data array
                sd_events_J = (
                    4 + grid_size
<<<<<<< HEAD
                )  # reco energy, reco dir (unit vector, counts as 3 entries), eres grid
=======
                )  # reco energy, reco dir (unit vector), eres grid
>>>>>>> 90c35692
                if self._bg:
                    sd_events_J += 1  # one bg llh entry per event
                sd_if_diff = 3  # redshift of diffuse component, Emin_diff/max
                sd_Ns = 6  # redshift, Emin_src, Emax_src, x, y, z per point source
                sd_other = 2  # Emin, Emax
                # Need Ns * N for spatial loglike, added extra in sd_string -> J*Ns
                if self._fit_ang_sys:
                    # If we use ang_sys we need to pass ang_errs_squared
                    sd_events_J += 1
                if self.sources.atmospheric:
                    # atmo_integrated_flux, why was this here before? not used as far as I can see
                    sd_other += 1  # no atmo in cascades
                sd_string = f"{sd_events_J}*J + {sd_Ns}*Ns + {sd_other}"

                # If we do not use ang_sys we need to pass the fixed spatial loglike for J events x Ns sources
                # and if we do we need to pass angular separations between each source and event (disregard use_event_tag for now) TODO for me
                sd_string += " + J*Ns"
                if self.sources.diffuse:
                    sd_string += f" + {sd_if_diff}"

                # additional data dependent on which parameters are being fit
                # for simplicity of code use one entry for each source
                # even if the value is the same across sources
                # less case distinctions, thank you very much
                if self._logparabola:
                    if not self._fit_index:
                        sd_string += "+Ns"
                    if not self._fit_beta:
                        sd_string += "+Ns"
                    if not self._fit_Enorm:
                        sd_string += "+Ns"

                # Create data arrays
                self.real_data = ForwardArrayDef(
                    "real_data", "real", ["[N_shards,", sd_string, "]"]
                )

                if self._use_event_tag:
                    size = "2+2*J"
                else:
                    size = "2+J"
                self.int_data = ForwardArrayDef(
                    "int_data", "int", ["[", self._N_shards, ", ", size, "]"]
                )

                # Pack data into shards
                # Format is (obviously) the same as the unpacking done in `lp_reduce`
                # First dimension is number of shard, second dimension is what `lp_reduce` will see
                with ForLoopContext(1, self._N_shards, "i") as i:
                    start = ForwardVariableDef("start", "int")
                    end = ForwardVariableDef("end", "int")
                    insert_start = ForwardVariableDef("insert_start", "int")
                    insert_end = ForwardVariableDef("insert_end", "int")
                    insert_len = ForwardVariableDef("insert_len", "int")
                    start << (i - 1) * self._J + 1
                    insert_start << 1
                    end << i * self._J

                    with IfBlockContext([start, ">", self._N]):
                        self._N_shards_use_this << i - 1
                        self._N_shards_str = ["[", self._N_shards_use_this, "]"]
                        StringExpression(["break"])
                    with IfBlockContext([end, ">", self._N]):
                        end << self._N
                        insert_len << end - start + 1
                        insert_end << insert_len
                    with ElseBlockContext():
                        insert_len << self._J
                        insert_end << insert_len

                    self.real_data[i, insert_start:insert_end] << FunctionCall(
                        [self._Edet[start:end]], "to_array_1d"
                    )
                    insert_start << insert_start + insert_len

                    with ForLoopContext(start, end, "f") as f:
                        insert_end << insert_end + grid_size
                        (
                            self.real_data[i, insert_start:insert_end]
                            << self._ereco_grid[f]
                        )
                        insert_start << insert_start + grid_size

                    with ForLoopContext(start, end, "f") as f:
                        insert_end << insert_end + 3
                        self.real_data[i, insert_start:insert_end] << FunctionCall(
                            [self._omega_det[f]], "to_array_1d"
                        )
                        insert_start << insert_start + 3

                    if self._bg:
                        insert_end << insert_end + insert_len
                        self.real_data[i, insert_start:insert_end] << FunctionCall(
                            [self._bg_llh[start:end]], "to_array_1d"
                        )
                        insert_start << insert_start + insert_len

                    with ForLoopContext(1, self._Ns, "f") as f:
                        insert_end << insert_end + 3
                        self.real_data[i, insert_start:insert_end] << FunctionCall(
                            [self._varpi[f]], "to_array_1d"
                        )
                        insert_start << insert_start + 3

                    if self.sources.diffuse:
                        insert_end << insert_end + self._Ns + 1
                        self.real_data[i, insert_start:insert_end] << FunctionCall(
                            [self._z], "to_array_1d"
                        )
                        insert_start << insert_start + self._Ns + 1

                    else:
                        insert_end << insert_end + self._Ns
                        self.real_data[i, insert_start:insert_end] << FunctionCall(
                            [self._z], "to_array_1d"
                        )
                        insert_start << insert_start + self._Ns

                    if self.sources.atmospheric:
                        insert_end << insert_end + 1
                        (self.real_data[i, insert_start] << self._atmo_integrated_flux)
                        insert_start << insert_start + 1

                    if self.sources.point_source:
                        if not self._fit_ang_sys:
                            with ForLoopContext(1, self._Ns, "k") as k:
                                # Loop over sources
                                insert_end << insert_end + insert_len
                                # The double-index is needed because of a bug with the code generator
                                # if I use [k, start:end], a single line of "k;" is printed after entering
                                # the for loop
                                # TODO: fix this in code generator
                                (
                                    self.real_data[i, insert_start:insert_end]
                                    << self._spatial_loglike[k][start:end]
                                )
                                insert_start << insert_start + insert_len
                        else:
                            # TODO raise error if this is used with NT or CAS
                            insert_end << insert_end + insert_len
                            (
                                self.real_data[i, insert_start:insert_end]
                                << FunctionCall(
                                    [self._ang_errs_squared[start:end]], "to_array_1d"
                                )
                            )
                            insert_start << insert_start + insert_len

                            with ForLoopContext(1, self._Ns, "k") as k:
                                insert_end << insert_end + insert_len
                                (
                                    self.real_data[i, insert_start:insert_end]
                                    << self._angular_separation[k, start:end]
                                )
                                insert_start << insert_start + insert_len

                    insert_end << insert_end + self._Ns
                    self.real_data[i, insert_start:insert_end] << self._Emin_src
                    insert_start << insert_start + self._Ns

                    insert_end << insert_end + self._Ns
                    self.real_data[i, insert_start:insert_end] << self._Emax_src
                    insert_start << insert_start + self._Ns

                    if self.sources.diffuse:
                        insert_end << insert_end + 1
                        self.real_data[i, insert_start] << self._Emin_diff
                        insert_start << insert_start + 1

                        insert_end << insert_end + 1
                        self.real_data[i, insert_start] << self._Emax_diff
                        insert_start << insert_start + 1

                    insert_end << insert_end + 1
                    self.real_data[i, insert_start] << self._Emin
                    insert_start << insert_start + 1

                    insert_end << insert_end + 1
                    self.real_data[i, insert_start] << self._Emax
                    insert_start << insert_start + 1

                    # Any of the spectral parameters not used as a fit parameter
                    # have length Ns
                    if self._logparabola and not self._fit_index:
                        insert_end << insert_end + self._Ns
                        self.real_data[i, insert_start:insert_end] << self._src_index
                        insert_start << insert_start + self._Ns
                    if self._logparabola and not self._fit_beta:
                        insert_end << insert_end + self._Ns
                        self.real_data[i, insert_start:insert_end] << self._beta_index
                        insert_start << insert_start + self._Ns
                    if self._logparabola and not self._fit_Enorm:
                        insert_end << insert_end + self._Ns
                        self.real_data[i, insert_start:insert_end] << self._E0_src
                        insert_start << insert_start + self._Ns

                    # Pack integer data so real_data can be sorted into correct blocks in `lp_reduce`
                    self.int_data[i, 1] << insert_len
                    self.int_data[i, 2] << self._Ns
                    insert_start << 3
                    # end index is inclusive, subtract one
                    insert_end << insert_start + insert_len - 1
                    self.int_data[i, insert_start:insert_end] << FunctionCall(
                        [FunctionCall([self._event_type[start:end]], "to_array_1d")],
                        "to_int",
                    )

                    insert_start << insert_start + insert_len
                    if self._use_event_tag:
                        insert_end << insert_end + insert_len
                        (
                            self.int_data[i, insert_start:insert_end]
                            << self._event_tag[start:end]
                        )
                        insert_start << insert_start + insert_len
                    """
                    insert_end << insert_end + insert_len
                    (
                        self.int_data[i, insert_start:insert_end]
                        << self._ereco_idx[start:end]
                    )
                    """

    def _parameters(self):
        """
        To write the parameters section of the Stan file.
        """

        with ParametersContext():
            # For point sources, L and src_index can be shared or
            # independent.
            if self.sources.point_source:
                if self._fit_nex:
                    self._Nex_per_ps = ParameterVectorDef(
                        "Nex_per_ps",
                        "vector",
                        self._Ns_str,
                        self._Nex_src_min,
                        self._Nex_src_max,
                    )

<<<<<<< HEAD
                elif self._seyfert:
                    # TODO make vector option for multi ps with individual parameters,
                    # hijack shared luminosity for this
                    if self._shared_luminosity:
                        self._P = ParameterDef(
                            "pressure_ratio", "real", self._Pmin, self._Pmax
                        )
                    else:
                        self._P = ParameterVectorDef(
                            "pressure_ratio",
                            "vector",
                            self._Ns_str,
                            self._Pmin,
                            self._Pmax,
                        )

                elif not self._fit_nex:
=======
                if not self._fit_nex:
>>>>>>> 90c35692
                    if self._shared_luminosity:
                        self._L_glob = ParameterDef("L", "real", self._Lmin, self._Lmax)
                    else:
                        self._L = ParameterVectorDef(
                            "L",
                            "vector",
                            self._Ns_str,
                            self._Lmin,
                            self._Lmax,
                        )

                if self._shared_src_index:
                    if self._fit_index:
                        self._src_index_glob = ParameterDef(
                            "src_index",
                            "real",
                            self._src_index_min,
                            self._src_index_max,
                        )
                    if self._fit_beta:
                        self._beta_index_glob = ParameterDef(
                            "beta_index",
                            "real",
                            self._beta_index_min,
                            self._beta_index_max,
                        )
                    if self._fit_Enorm:
                        self._E0_src_glob = ParameterDef(
                            "E0_src",
                            "real",
                            self._E0_src_min,
                            self._E0_src_max,
                        )
                    if self._fit_eta:
                        self._eta_glob = ParameterDef(
                            "eta",
                            "real",
                            self._eta_min,
                            self._eta_max,
                        )

                else:
                    if self._fit_index:
                        self._src_index = ParameterVectorDef(
                            "src_index",
                            "vector",
                            self._Ns_str,
                            self._src_index_min,
                            self._src_index_max,
                        )
                    if self._fit_beta:
                        self._beta_index = ParameterVectorDef(
                            "beta_index",
                            "vector",
                            self._Ns_str,
                            self._beta_min,
                            self._beta_max,
                        )
                    if self._fit_Enorm:
                        self._E0_src_glob = ParameterVectorDef(
                            "E0_src",
                            "vector",
                            self._Ns_str,
                            self._E0_src_min,
                            self._E0_src_max,
                        )
                    if self._fit_eta:
                        self._eta = ParameterVectorDef(
                            "eta", "vector", self._Ns_str, self._eta_min, self._eta_max
                        )

            # Specify F_diff and diff_index to characterise the diffuse comp
            if self.sources.diffuse:
                self._diffuse_norm = ParameterDef(
                    "diffuse_norm",
                    "real",
                    self._diffuse_norm_min,
                    self._diffuse_norm_max,
                )
                self._diff_index = ParameterDef(
                    "diff_index", "real", self._diff_index_min, self._diff_index_max
                )

            # Atmo spectral shape is fixed, but normalisation can move.
            if self.sources.atmospheric:
                self._F_atmo = ParameterDef(
                    "F_atmo", "real", self._F_atmo_min, self._F_atmo_max
                )

            if self._bg:
                self._Nex_bg = ParameterDef(
                    "Nex_bg",
                    "real",
                    0,
                )

            # Vector of latent true neutrino energy for each event
            self._E = ParameterVectorDef(
                "E", "vector", self._N_str, self._Emin_at_det, self._Emax_at_det
            )

            if self._fit_ang_sys:
                self._ang_sys_add = ParameterDef(
                    "ang_sys_add", "real", self._ang_sys_add_min, self._ang_sys_add_max
                )

    def _transformed_parameters(self):
        """
        To write the transformed parameters section of the Stan file.
        """

        with TransformedParametersContext():
            # Expected number of events for different source components (atmo, diff, src) and detector components (_comp)
            self._Nex = ForwardVariableDef("Nex", "real")
            self._Nex_comp = ForwardArrayDef("Nex_comp", "real", ["[", self._Net, "]"])
            self._flux_conv_val = ForwardArrayDef("flux_conv_val", "real", self._Ns_str)
            if self.sources.atmospheric:
                self._Nex_atmo = ForwardVariableDef("Nex_atmo", "real")
                self._Nex_atmo_comp = ForwardArrayDef(
                    "Nex_atmo_comp", "real", ["[", self._Net, "]"]
                )
            if self.sources.point_source:
<<<<<<< HEAD
                if self._shared_luminosity or self._fit_nex or self._seyfert:
=======
                if self._shared_luminosity or self._fit_nex:
>>>>>>> 90c35692
                    self._L = ForwardVariableDef(
                        "L_ind",
                        "vector[Ns]",
                    )
                if self._shared_src_index:
                    if self._fit_index:
                        self._src_index = ForwardVariableDef(
                            "src_index_ind", "vector[Ns]"
                        )
                    if self._fit_beta:
                        self._beta_index = ForwardVariableDef(
                            "beta_index_ind", "vector[Ns]"
                        )
                    if self._fit_eta:
                        self._eta = ForwardVariableDef("eta_ind", "vector[Ns]")
                if self._fit_nex and self._seyfert:
                    self._P = ForwardVariableDef("pressure_ratio", "vector[Ns]")
                if self._fit_Enorm:
                    self._E0_src = ForwardVariableDef("E0_src_ind", "vector[Ns]")
                if self._shared_luminosity or self._shared_src_index:
                    with ForLoopContext(1, self._Ns, "k") as k:
                        if self._shared_luminosity and not self._fit_nex:
                            self._L[k] << self._L_glob
                        if self._shared_src_index and self._fit_index:
                            self._src_index[k] << self._src_index_glob
                        if self._shared_src_index and self._fit_beta:
                            self._beta_index[k] << self._beta_index_glob
                        if self._shared_src_index and self._fit_Enorm:
                            # Account for the fact that E0 is only sensibly defined in the source frame
                            # meaning that E0_src_glob is defined in the source frame
                            # and E0_src[k] is redshifted using z[k]
                            self._E0_src[k] << self._E0_src_glob / (1 + self._z[k])
                        if self._shared_src_index and self._fit_eta:
                            self._eta[k] << self._eta_glob
                if self._fit_ang_sys:
                    self._ang_sys_add_squared = ForwardVariableDef(
                        "ang_sys_add_squared", "real"
                    )
                    self._ang_sys_add_squared << self._ang_sys_add**2

                if not self._shared_src_index and self._fit_Enorm:
                    with ForLoopContext(1, self._Ns, "k") as k:
                        # Define E0_src in the detector frame and E0_src_glob in source frame
                        self._E0_src[k] << self._E0_src_glob[k] / (1 + self._z[k])

                self._Nex_src = ForwardVariableDef("Nex_src", "real")
                self._Nex_src_comp = ForwardArrayDef(
                    "Nex_src_comp", "real", ["[", self._Net, "]"]
                )

                with ForLoopContext(1, self._Net_stan, "i") as i:
                    self._Nex_src_comp[i] << 0
                if not self._fit_nex:
                    self._Nex_per_ps = ForwardArrayDef("Nex_per_ps", "real", ["[Ns]"])
                    with ForLoopContext(1, self._Ns, "i") as i:
                        self._Nex_per_ps[i] << 0
            if self.sources.diffuse:
                self._F_diff = ForwardVariableDef("F_diff", "real")
                self._F_diff << self._diffuse_norm * self._diff_spectrum_flux_conv(
                    self._Enorm_diff,
                    self._diff_index,
                    self._Emin_diff,
                    self._Emax_diff,
                )
                self._Nex_diff = ForwardVariableDef("Nex_diff", "real")
                self._Nex_diff_comp = ForwardArrayDef(
                    "Nex_diff_comp", "real", ["[", self._Net, "]"]
                )

            if self.sources.background:
                self._log_N_bg = ForwardVariableDef("log_N_bg", "real")
                self._log_N_bg << FunctionCall([self._Nex_bg], "log")

            # Total flux
            # self._Ftot = ForwardVariableDef("Ftot", "real")

            # Total flux form point sources
            # self._F_src = ForwardVariableDef("Fs", "real")

            # Different definitions of fractional association
            # self._f_arr = ForwardVariableDef("f_arr", "real")
            # self._f_det = ForwardVariableDef("f_det", "real")
            # self._f_arr_astro = ForwardVariableDef("f_arr_astro", "real")
            # self._f_det_astro = ForwardVariableDef("f_det_astro", "real")

            # Decide how many source components we have and calculate
            # `logF` accordingly.
            # These will be used as weights in the mixture model likelihood
            # We store the log probability for each source comp in `lp`.
            if self.sources.diffuse and self.sources.atmospheric:
                self._F = ForwardVariableDef("F", "vector[Ns+2]")
                self._logF = ForwardVariableDef("logF", "vector[Ns+2]")

                if self._nshards in [0, 1]:
                    if self._use_event_tag:
                        self._lp = ForwardArrayDef("lp", "vector[3]", self._N_str)
                    else:
                        self._lp = ForwardArrayDef("lp", "vector[Ns+2]", self._N_str)

                n_comps_max = "Ns+2"

            elif self.sources.diffuse or self.sources.atmospheric:
                self._F = ForwardVariableDef("F", "vector[Ns+1]")
                self._logF = ForwardVariableDef("logF", "vector[Ns+1]")

                if self._nshards in [0, 1]:
                    if self._use_event_tag:
                        self._lp = ForwardArrayDef("lp", "vector[2]", self._N_str)
                    else:
                        self._lp = ForwardArrayDef("lp", "vector[Ns+1]", self._N_str)

                n_comps_max = "Ns+1"

            else:
                # Even if background likelihood is used, only point sources may have a flux
                self._F = ForwardVariableDef("F", "vector[Ns]")
                self._logF = ForwardVariableDef("logF", "vector[Ns]")

                if self._nshards in [0, 1]:
                    if self._use_event_tag:
                        if self._bg:
                            # for PS + background use one entry for all PS and one for background
                            self._lp = ForwardArrayDef("lp", "vector[2]", self._N_str)
                        else:
                            self._lp = ForwardArrayDef("lp", "vector[1]", self._N_str)
                    else:
                        if self._bg:
                            # for PS + background Ns entries for PSs and one for background
                            self._lp = ForwardArrayDef(
                                "lp", "vector[Ns+1]", self._N_str
                            )
                        else:
                            self._lp = ForwardArrayDef("lp", "vector[Ns]", self._N_str)

                # No exposure for background likelihood
                n_comps_max = "Ns"

            self._eps = ForwardArrayDef(
                "eps", "vector[" + n_comps_max + "]", ["[", self._Net, "]"]
            )

            if self._nshards not in [0, 1]:
                # Create vector of parameters
                # Global pars are src_index, optionally beta_index, diff_index, logF
                # Count number of pars:
                # start with logF of point sources
                num_of_pars = "Ns"

                python_counter = 0

                if self._fit_index:
                    python_counter += 1
                if self._fit_beta:
                    python_counter += 1
                if self._fit_Enorm:
                    python_counter += 1
                if self._fit_eta:
                    python_counter += 1
                # always use individual, transformed parameters, even if shared_src_index
                num_of_pars += f" + Ns * {python_counter:d}"

                par_counter = 0
                if self.sources.diffuse:
                    par_counter += 2
                if self.sources.atmospheric:
<<<<<<< HEAD
                    par_counter += 1
                if self.sources.background:
                    par_counter += 1
=======
                    num_of_pars += " + 1"
                if self.sources.background:
                    num_of_pars += " + 1"
>>>>>>> 90c35692

                if self._fit_ang_sys:
                    par_counter += 1
                num_of_pars += f" + {par_counter:d}"

                self._global_pars = ForwardVariableDef(
                    "global_pars", f"vector[{num_of_pars}]"
                )

                self._local_pars = ForwardArrayDef(
                    "local_pars", "vector[J]", self._N_shards_str
                )

                # Pack source energies into local parameter vector
                with ForLoopContext(1, self._N_shards_use_this, "i") as i:
                    start = ForwardVariableDef("start", "int")
                    end = ForwardVariableDef("end", "int")
                    start << (i - 1) * self._J + 1
                    end << i * self._J

                    # If it's not the last shard or all shards have same length anyway:
                    with IfBlockContext([end, ">", self._N]):
                        length = ForwardVariableDef("length", "int")
                        length << self._N - start + 1
                        self._local_pars[i][1:length] << self._E[start : self._N]

                    # Else, only relevant for last shard if it's shorter
                    with ElseBlockContext():
                        self._local_pars[i] << self._E[start:end]

            else:
                if self._use_event_tag and not (
                    self.sources.diffuse or self.sources.atmospheric
                ):
                    self._irf_return = ForwardVariableDef(
                        "irf_return",
                        "tuple(real, real)",
                    )
                elif self._use_event_tag:
                    self._irf_return = ForwardVariableDef(
                        "irf_return",
                        "tuple(real, real, real, real)",
                    )
                elif self.sources.diffuse or self.sources.atmospheric:
                    self._irf_return = ForwardVariableDef(
                        "irf_return",
                        "tuple(array[Ns] real, array[Ns] real, real, real)",
                    )
                else:
                    self._irf_return = ForwardVariableDef(
                        "irf_return",
                        "tuple(array[Ns] real, array[Ns] real)",
                    )
                if not self._use_event_tag:
                    self._eres_src = ForwardArrayDef("eres_src", "real", ["[Ns]"])
                    self._aeff_src = ForwardArrayDef("aeff_src", "real", ["[Ns]"])
                else:
                    self._eres_src = ForwardVariableDef("eres_src", "real")
                    self._aeff_src = ForwardVariableDef("aeff_src", "real")

                if self.sources.diffuse or self.sources.atmospheric:
                    self._eres_diff = ForwardVariableDef("eres_diff", "real")
                    self._aeff_diff = ForwardVariableDef("aeff_diff", "real")

            # self._F_src << 0.0
            self._Nex_src << 0.0

            # For each source, calculate the number flux and update F, logF
            if self.sources.point_source:
                with ForLoopContext(1, self._Ns, "k") as k:

<<<<<<< HEAD
                    if not self._fit_nex and not self._seyfert:
=======
                    if not self._fit_nex:
>>>>>>> 90c35692
                        self._F[k] << StringExpression(
                            [
                                self._L[k],
                                "/ (4 * pi() * pow(",
                                self._D[k],
                                " * ",
                                3.086e22,
                                ", 2))",
                            ]
                        )
<<<<<<< HEAD
                    elif not self._fit_nex:
                        # Use pressure_ratio * integrated flux (latter is normalised to the pressure ratio used in sims)
                        self._F[k] << self._P * self._src_flux_table(self._eta[k])
=======
>>>>>>> 90c35692

                    if self._logparabola or self._pgamma:
                        # create even more references
                        # go through all three params
                        fit = [self._fit_index, self._fit_beta, self._fit_Enorm]
                        refs = [self._src_index, self._beta_index, self._E0_src]
                        grids = [
                            self._src_index_grid,
                            self._beta_index_grid,
                            self._E0_src_grid,
                        ]
                        first_param = True
                        first_data = True
                        theta = ["{"]
                        data = ["{"]
                        for f, r, g in zip(fit, refs, grids):
                            if f:
                                if not first_param:
                                    if self._n_params == 2:
                                        p2 = r[k]
                                        g2 = g
                                    theta.append(",")
                                else:
                                    if self._n_params == 2:
                                        p1 = r[k]
                                        g1 = g
                                theta.append(r[k])
                                first_param = False
                            elif self._logparabola:
                                # put the leftovers in the fridge, please
                                if not first_data:
                                    data.append(",")
                                data.append(r[k])
                                first_data = False

                        theta.append("}")
                        theta = StringExpression(theta)

                        if self._logparabola:
                            data.append(",")
                        data += [
                            self._Emin_src[k],
                            ",",
                            self._Emax_src[k],
                            "}",
                        ]
                        x_r = StringExpression(data)
                        x_i = StringExpression(
                            [
                                "{",
                                0,
                                "}",
                            ]
                        )
                        self._flux_conv_val[k] << self._flux_conv(
                            theta,
                            x_r,
                            x_i,
<<<<<<< HEAD
                        )

                    elif self._seyfert:
                        self._flux_conv_val[k] << self._flux_conv(
                            self._eta[k],
=======
>>>>>>> 90c35692
                        )

                    else:
                        self._flux_conv_val[k] << self._flux_conv(
                            self._src_index[k],
                            self._Emin_src[k],
                            self._Emax_src[k],
                        )
<<<<<<< HEAD
                    if not self._fit_nex and not self._seyfert:
=======
                    if not self._fit_nex:
>>>>>>> 90c35692
                        StringExpression([self._F[k], "*=", self._flux_conv_val[k]])

                    with ForLoopContext(1, self._Net_stan, "i") as i:
                        # For each source, calculate the exposure via interpolation
                        # and then the expected number of events
                        if self._n_params == 2:
                            args = [
                                p1,
                                p2,
                                FunctionCall([g1], "to_array_1d"),
                                FunctionCall([g2], "to_array_1d"),
                                self._integral_grid_2d[i, k],
                            ]
                            method = "interp2dlog"

                        elif self._fit_index:
                            args = [
                                self._src_index_grid,
                                self._integral_grid[i, k],
                                self._src_index[k],
                            ]
                            method = "interpolate_log_y"
                        elif self._fit_beta:
                            args = [
                                self._beta_index_grid,
                                self._integral_grid[i, k],
                                self._beta_index[k],
                            ]
                            method = "interpolate_log_y"
                        elif self._fit_Enorm:
                            args = [
                                self._E0_src_grid,
                                self._integral_grid[i, k],
                                self._E0_src[k],
                            ]
                            method = "interpolate_log_y"
                        elif self._fit_eta:
                            args = [
                                self._eta_grid,
                                self._integral_grid[i, k],
                                self._eta[k],
                            ]
                            method = "interpolate_log_y"

                        (
                            self._eps[i, k]
                            << FunctionCall(
                                args,
                                method,
                            )
                            * self._T[i]
                        )

                        if not self._fit_nex:
                            StringExpression(
                                [
                                    self._Nex_src_comp[i],
                                    "+=",
                                    self._F[k] * self._eps[i, k],
                                ]
                            )
                    if self._fit_nex:
                        StringExpression(
                            [
                                self._F[k],
                                " = ",
                                self._Nex_per_ps[k],
                                " / sum(eps[:, k])",
                            ]
                        )
                        # self._Nex_per_ps[k] / FunctionCall([self._eps[:, k]], "sum")
                        self._L[k] << self._F[k] / self._flux_conv_val[
                            k
                        ] * StringExpression(
                            [
                                "(4 * pi() * pow(",
                                self._D[k],
                                " * ",
                                3.086e22,
                                ", 2))",
                            ]
                        )
<<<<<<< HEAD
                        if self._seyfert:
                            # Nex = P * F_tab(eta, divided by accomp. P) * eps, so F = P * F_tab(eta),
                            # Nex = F * eps
                            # F = F(eta) * P = Nex / eps
                            # P = F / F(eta)
                            self._P[k] << self._F[k] / self._src_flux_table(
                                self._eta[k]
                            )
=======
>>>>>>> 90c35692

                        with ForLoopContext(1, self._Net_stan, "i") as i:
                            StringExpression(
                                [
                                    self._Nex_src_comp[i],
                                    "+=",
                                    self._F[k] * self._eps[i, k],
                                ]
                            )
                    if not self._fit_nex:
                        StringExpression(
                            [
                                self._Nex_per_ps[k],
                                "+=",
                                self._F[k],
                                " * ",
                                "sum(eps[:, k])",
                            ]
                        )
                    # StringExpression([self._F_src, " += ", self._F[k]])

            if self.sources.diffuse:
                StringExpression("F[Ns+1]") << self._F_diff

            if self.sources.atmospheric and not self.sources.diffuse:
                StringExpression("F[Ns+1]") << self._F_atmo

            if self.sources.atmospheric and self.sources.diffuse:
                StringExpression("F[Ns+2]") << self._F_atmo

            if self.sources.diffuse and self.sources.atmospheric:
                with ForLoopContext(1, self._Net_stan, "i") as i:
                    (
                        self._eps[i, "Ns+1"]
                        << FunctionCall(
                            [
                                self._diff_index_grid,
                                self._integral_grid[i, self._Ns_string_int_grid],
                                self._diff_index,
                            ],
                            "interpolate_log_y",
                        )
                        * self._T[i]
                    )

                    (
                        self._Nex_diff_comp[i]
                        << self._F["Ns + 1"] * self._eps[i, "Ns + 1"]
                    )

                    # no interpolation needed for atmo as spectral shape is fixed
                    self._eps[i, "Ns + 2"] << self._atmo_integ_val[i] * self._T[i]

                    (
                        self._Nex_atmo_comp[i]
                        << self._F["Ns + 2"] * self._eps[i, "Ns + 2"]
                    )

            elif self.sources.diffuse:
                with ForLoopContext(1, self._Net_stan, "i") as i:
                    (
                        self._eps[i, "Ns + 1"]
                        << FunctionCall(
                            [
                                self._diff_index_grid,
                                self._integral_grid[i, self._Ns_string_int_grid],
                                self._diff_index,
                            ],
                            "interpolate_log_y",
                        )
                        * self._T[i]
                    )

                    (
                        self._Nex_diff_comp[i]
                        << self._F["Ns + 1"] * self._eps[i, "Ns + 1"]
                    )

            elif self.sources.atmospheric:
                with ForLoopContext(1, self._Net_stan, "i") as i:
                    self._eps[i, "Ns + 1"] << self._atmo_integ_val[i] * self._T[i]

                    (
                        self._Nex_atmo_comp[i]
                        << self._F["Ns + 1"] * self._eps[i, "Ns + 1"]
                    )

            with ForLoopContext(1, self._Net_stan, "i") as i:
                self._Nex_comp[i] << FunctionCall([self._F, self._eps[i]], "get_Nex")

            if self.sources.point_source:
                self._Nex_src << FunctionCall([self._Nex_per_ps], "sum")
            if self.sources.diffuse:
                self._Nex_diff << FunctionCall([self._Nex_diff_comp], "sum")
            if self.sources.atmospheric:
                self._Nex_atmo << FunctionCall([self._Nex_atmo_comp], "sum")

            if self._bg:
                self._Nex << FunctionCall([self._Nex_comp], "sum") + self._Nex_bg
            else:
                self._Nex << FunctionCall([self._Nex_comp], "sum")

            """
            # Evaluate the different fractional associations as derived parameters
            if self.sources.diffuse and self.sources.atmospheric:
                self._Ftot << self._F_src + self._F_diff + self._F_atmo
                self._f_arr_astro << self._F_src / (self._F_src + self._F_diff)
                self._f_det << self._Nex_src / self._Nex
                self._f_det_astro << self._Nex_src / (self._Nex_src + self._Nex_diff)

            elif self.sources.diffuse:
                self._Ftot << self._F_src + self._F_diff
                self._f_arr_astro << self._F_src / (self._F_src + self._F_diff)
                self._f_det << self._Nex_src / self._Nex
                self._f_det_astro << self._f_det

            elif self.sources.atmospheric:
                self._Ftot << self._F_src + self._F_atmo
                self._f_arr_astro << 1.0
                self._f_det << self._Nex_src / (self._Nex_src + self._Nex_atmo)
                self._f_det_astro << 1.0

            else:
                self._Ftot << self._F_src
                self._f_arr_astro << 1.0
                self._f_det << 1.0
                self._f_det_astro << 1.0

            self._f_arr << StringExpression([self._F_src, "/", self._Ftot])
            """
            if self.sources.diffuse and self.sources.atmospheric:
                self._k_diff = "Ns + 1"
                self._k_atmo = "Ns + 2"

            elif self.sources.diffuse:
                self._k_diff = "Ns + 1"

            elif self.sources.atmospheric:
                self._k_atmo = "Ns + 1"

            elif self.sources.background:
                self._k_bg = "Ns + 1"

            # Evaluate logF, packup global parameters
            self._logF << StringExpression(["log(", self._F, ")"])

            if self._nshards not in [0, 1]:
                with DummyContext():
                    start = InstantVariableDef("start", "int", [1])
                    end = InstantVariableDef("end", "int", [0])

                    if self._fit_index:
                        end << end + self._Ns
                        self._global_pars[start:end] << self._src_index
                        start << start + self._Ns
                    if self._fit_beta:
                        end << end + self._Ns
                        self._global_pars[start:end] << self._beta_index
                        start << start + self._Ns
                    if self._fit_Enorm:
                        end << end + self._Ns
                        self._global_pars[start:end] << self._E0_src
                        start << start + self._Ns
                    if self._fit_eta:
                        end << end + self._Ns
                        self._global_pars[start:end] << self._eta
                        start << start + self._Ns
                    if self.sources.diffuse:
                        end << end + 1
                        self._global_pars[start] << self._diff_index
                        start << start + self._Ns
                    if self._fit_ang_sys:
                        end << end + 1
                        self._global_pars[start] << self._ang_sys_add_squared
                        start << start + 1
                    end << end + StringExpression(["size(logF)"])
                    self._global_pars[start:end] << self._logF
                    if self._bg:
                        start << start + 1
                        self._global_pars[start] << self._log_N_bg
                    # Likelihood is evaluated in `lp_reduce`

            else:
                self._model_likelihood()

    def _model(self):
        """
        To write the model section of the Stan file.
        """

        with ModelContext():
            # Likelihood: e^(-Nex) \prod_(i=1)^N_events \sum_(k=1)^N_sources lp[i][k]

            if self._nshards not in [0, 1]:
                # Map data to lp_reduce
                StringExpression(
                    [
                        "target += sum(map_rect(lp_reduce, global_pars, local_pars[:N_shards_loop], real_data[:N_shards_loop], int_data[:N_shards_loop]))"
                    ]
                )

            else:
                # Likelihood
                with ForLoopContext(1, self._N, "i") as i:
                    StringExpression(["target += log_sum_exp(", self._lp[i], ")"])

            StringExpression(["target += -", self._Nex])

            # Priors
            if self.sources.point_source:
<<<<<<< HEAD
                if self._priors.luminosity.name == "notaprior":
                    pass
                elif self._priors.luminosity.name in ["normal", "lognormal"]:
=======
                if self._priors.luminosity.name in ["normal", "lognormal"]:
>>>>>>> 90c35692
                    if self._shared_luminosity and not self._fit_nex:
                        StringExpression(
                            [
                                self._L_glob,
                                " ~ ",
                                FunctionCall(
                                    [
                                        self._stan_prior_lumi_mu,
                                        self._stan_prior_lumi_sigma,
                                    ],
                                    self._priors.luminosity.name,
                                ),
                            ]
                        )
                    elif (
                        isinstance(self._priors.luminosity, MultiSourcePrior)
                        and not self._fit_nex
                    ):
                        with ForLoopContext(1, self._Ns, "i") as i:
                            StringExpression(
                                [
                                    self._L[i],
                                    " ~ ",
                                    FunctionCall(
                                        [
                                            self._stan_prior_lumi_mu[i],
                                            self._stan_prior_lumi_sigma[i],
                                        ],
                                        self._priors.luminosity.name,
                                    ),
                                ]
                            )
                    elif not self._fit_nex:
                        with ForLoopContext(1, self._Ns, "i") as i:
                            StringExpression(
                                [
                                    self._L[i],
                                    " ~ ",
                                    FunctionCall(
                                        [
                                            self._stan_prior_lumi_mu,
                                            self._stan_prior_lumi_sigma,
                                        ],
                                        self._priors.luminosity.name,
                                    ),
                                ]
                            )

                elif self._priors.luminosity.name == "pareto":
                    if isinstance(self._priors.luminosity, MultiSourcePrior):
                        raise ValueError("This is not intended")

                    if self._shared_luminosity and not self._fit_nex:
                        StringExpression(
                            [
                                self._L_glob,
                                " ~ ",
                                FunctionCall(
                                    [
                                        self._stan_prior_lumi_xmin,
                                        self._stan_prior_lumi_alpha,
                                    ],
                                    self._priors.luminosity.name,
                                ),
                            ]
                        )
                    elif not self._fit_nex:
                        with ForLoopContext(1, self._Ns, "i") as i:
                            StringExpression(
                                [
                                    self._L[i],
                                    " ~ ",
                                    FunctionCall(
                                        [
                                            self._stan_prior_lumi_xmin,
                                            self._stan_prior_lumi_alpha,
                                        ],
                                        self._priors.luminosity.name,
                                    ),
                                ]
                            )
                else:
                    raise NotImplementedError(
                        "Luminosity prior distribution not recognised."
                    )

                if self._priors.src_index.name not in [
                    "normal",
                    "lognormal",
                    "notaprior",
                ]:
                    raise ValueError("Prior type for source index not recognised.")
                if self._priors.src_index.name == "notaprior":
                    pass
                elif (
                    isinstance(self._priors.src_index, MultiSourcePrior)
                    and self._fit_index
                ):
                    with ForLoopContext(1, self._Ns, "i") as i:
                        StringExpression(
                            [
                                self._src_index[i],
                                " ~ ",
                                FunctionCall(
                                    [
                                        self._stan_prior_src_index_mu[i],
                                        self._stan_prior_src_index_sigma[i],
                                    ],
                                    self._priors.src_index.name,
                                ),
                            ]
                        )
                elif self._fit_index and self._shared_src_index:
                    StringExpression(
                        [
                            self._src_index_glob,
                            " ~ ",
                            FunctionCall(
                                [
                                    self._stan_prior_src_index_mu,
                                    self._stan_prior_src_index_sigma,
                                ],
                                self._priors.src_index.name,
                            ),
                        ]
                    )
                elif self._fit_index:
                    with ForLoopContext(1, self._Ns, "i") as i:
                        StringExpression(
                            [
                                self._src_index[i],
                                " ~ ",
                                FunctionCall(
                                    [
                                        self._stan_prior_src_index_mu,
                                        self._stan_prior_src_index_sigma,
                                    ],
                                    self._priors.src_index.name,
                                ),
                            ]
                        )

                if (
                    isinstance(self._priors.beta_index, MultiSourcePrior)
                    and self._fit_beta
                ):
                    with ForLoopContext(1, self._Ns, "i") as i:
                        StringExpression(
                            [
                                self._beta_index[i],
                                " ~ ",
                                FunctionCall(
                                    [
                                        self._stan_prior_beta_index_mu[i],
                                        self._stan_prior_beta_index_sigma[i],
                                    ],
                                    self._priors.beta_index.name,
                                ),
                            ]
                        )
                elif self._shared_src_index and self._fit_beta:
                    StringExpression(
                        [
                            self._beta_index_glob,
                            " ~ ",
                            FunctionCall(
                                [
                                    self._stan_prior_beta_index_mu,
                                    self._stan_prior_beta_index_sigma,
                                ],
                                self._priors.beta_index.name,
                            ),
                        ]
                    )
                elif self._fit_beta:
                    with ForLoopContext(1, self._Ns, "i") as i:
                        StringExpression(
                            [
                                self._beta_index[i],
                                " ~ ",
                                FunctionCall(
                                    [
                                        self._stan_prior_beta_index_mu,
                                        self._stan_prior_beta_index_sigma,
                                    ],
                                    self._priors.beta_index.name,
                                ),
                            ]
                        )

                if (
                    isinstance(self._priors.E0_src, MultiSourcePrior)
                    and self._fit_Enorm
                ):
                    with ForLoopContext(1, self._Ns, "i") as i:
                        StringExpression(
                            [
                                self._E0_src_glob[i],
                                " ~ ",
                                FunctionCall(
                                    [
                                        self._stan_prior_E0_src_mu[i],
                                        self._stan_prior_E0_src_sigma[i],
                                    ],
                                    self._priors.E0_src.name,
                                ),
                            ]
                        )
                elif self._fit_Enorm and self._shared_src_index:
                    StringExpression(
                        [
                            self._E0_src_glob,
                            " ~ ",
                            FunctionCall(
                                [
                                    self._stan_prior_E0_src_mu,
                                    self._stan_prior_E0_src_sigma,
                                ],
                                self._priors.E0_src.name,
                            ),
                        ]
                    )
                elif self._fit_Enorm:
                    with ForLoopContext(1, self._Ns, "i") as i:
                        StringExpression(
                            [
                                self._E0_src_glob[i],
                                " ~ ",
                                FunctionCall(
                                    [
                                        self._stan_prior_E0_src_mu,
                                        self._stan_prior_E0_src_sigma,
                                    ],
                                    self._priors.E0_src.name,
                                ),
                            ]
                        )

            if self.sources.diffuse:
                if self._priors.diffuse_flux.name not in ["normal", "lognormal"]:
                    raise NotImplementedError(
                        "Prior type for diffuse flux not recognised."
                    )
                StringExpression(
                    [
                        self._diffuse_norm,
                        " ~ ",
                        FunctionCall(
                            [
                                self._stan_prior_f_diff_mu,
                                self._stan_prior_f_diff_sigma,
                            ],
                            self._priors.diffuse_flux.name,
                        ),
                    ]
                )

                if self._priors.diff_index.name not in ["normal", "lognormal"]:
                    raise NotImplementedError(
                        "Prior type for diffuse index not recognised."
                    )
                StringExpression(
                    [
                        self._diff_index,
                        " ~ ",
                        FunctionCall(
                            [
                                self._stan_prior_diff_index_mu,
                                self._stan_prior_diff_index_sigma,
                            ],
                            self._priors.diff_index.name,
                        ),
                    ]
                )
            if self._priors.atmospheric_flux.name not in ["normal", "lognormal"]:
                raise NotImplementedError(
                    "Prior type for atmospheric flux not recognised."
                )
            if self.sources.atmospheric:
                StringExpression(
                    [
                        self._F_atmo,
                        " ~ ",
                        FunctionCall(
                            [
                                self._stan_prior_f_atmo_mu,
                                self._stan_prior_f_atmo_sigma,
                            ],
                            self._priors.atmospheric_flux.name,
                        ),
                    ]
                )
            if self._fit_ang_sys:
                if self._priors.ang_sys.name == "normal":
                    StringExpression(
                        [
                            self._ang_sys_add,
                            " ~ ",
                            FunctionCall(
                                [
                                    self._ang_sys_mu,
                                    self._ang_sys_sigma,
                                ],
                                self._priors.ang_sys.name,
                            ),
                        ]
                    )
                elif self._priors.ang_sys.name == "exponnorm":
                    StringExpression(
                        [
                            self._ang_sys_add,
                            " ~ ",
                            FunctionCall(
                                [
                                    self._ang_sys_mu,
                                    self._ang_sys_sigma,
                                    self._ang_sys_lam,
                                ],
                                "exp_mod_normal",
                            ),
                        ]
                    )
                else:
                    raise NotImplementedError(
                        "Prior type for angular systematics not recognised."
                    )

    def _generated_quantities(self):
        """
        To write the generated quantities section of the Stan file.
        """

        with GeneratedQuantitiesContext():

            # Remove _log_lik? was only used for some niche testing
            # self._log_lik = ForwardArrayDef("log_lik", "real", ["[N]"])
            if self._pgamma:
                self._E_peak = ForwardArrayDef("E_peak", "real", ["[Ns]"])
                self._peak_flux = ForwardArrayDef("peak_energy_flux", "real", ["[Ns]"])
                with ForLoopContext(1, self._Ns, "k") as k:
                    # Define peak energy of E^2 dN/dE
                    # find via derivative of above expression, set to zero, ask wolfram alpha
                    self._E_peak[k] << self._E0_src[k] * FunctionCall(
                        ["exp(1)", f"1 / {self._sources.point_source_spectrum._beta}"],
                        "pow",
                    )
                    # Calculate peak E^2 dN/dE flux
                    self._peak_flux[k] << self._F[k] * FunctionCall(
                        [
                            self._src_spectrum_lpdf(
                                self._E_peak[k],
                                StringExpression(["{", self._E0_src[k], "}"]),
                                StringExpression(
                                    [
                                        "{",
                                        self._Emin_src[k],
                                        ",",
                                        self._Emax_src[k],
                                        "}",
                                    ]
                                ),
                                StringExpression(["{", 0, "}"]),
                            )
                        ],
                        "exp",
                    ) * FunctionCall([self._E_peak[k], 2], "pow")
            # Calculation of individual source-event logprobs
            # Only when parallel mode on
            if self._nshards not in [0, 1]:
                # Define variables to store loglikelihood
                # and latent energies
                if self._use_event_tag:
                    self._lp = ForwardArrayDef("lp", "vector[Ns_tot-Ns+1]", self._N_str)
                else:
                    self._lp = ForwardArrayDef("lp", "vector[Ns_tot]", self._N_str)
                if self._use_event_tag and not (
                    self.sources.diffuse or self.sources.atmospheric
                ):
                    self._irf_return = ForwardVariableDef(
                        "irf_return",
                        "tuple(real, real)",
                    )
                elif self._use_event_tag:
                    self._irf_return = ForwardVariableDef(
                        "irf_return",
                        "tuple(real, real, real, real)",
                    )
                elif self.sources.diffuse or self.sources.atmospheric:
                    self._irf_return = ForwardVariableDef(
                        "irf_return",
                        "tuple(array[Ns] real, array[Ns] real, real, real)",
                    )
                else:
                    self._irf_return = ForwardVariableDef(
                        "irf_return",
                        "tuple(array[Ns] real, array[Ns] real)",
                    )
                if not self._use_event_tag:
                    self._eres_src = ForwardArrayDef("eres_src", "real", ["[Ns]"])
                    self._aeff_src = ForwardArrayDef("aeff_src", "real", ["[Ns]"])
                else:
                    self._eres_src = ForwardVariableDef("eres_src", "real")
                    self._aeff_src = ForwardVariableDef("aeff_src", "real")

                if self.sources.diffuse or self.sources.atmospheric:
                    self._eres_diff = ForwardVariableDef("eres_diff", "real")
                    self._aeff_diff = ForwardVariableDef("aeff_diff", "real")

                if self._fit_ang_sys:
                    self._spatial_loglike = ForwardArrayDef(
                        "spatial_loglike", "real", ["[Ns, N]"]
                    )

                self._model_likelihood()

                if self._fit_ang_sys:
                    self._ang_sys_deg = ForwardVariableDef("ang_sys_deg", "real")
                    self._ang_sys_deg << self._ang_sys_add * StringExpression(
                        ["180 / pi()"]
                    )

                if self._debug:
                    self._lp_gen_q = ForwardVariableDef("lp_gen_q", "vector[N]")
                    self._lp_debug = ForwardVariableDef("lp_debug", "vector[N]")
                    self._lp_debug << StringExpression(
                        [
                            "map_rect(lp_reduce, global_pars, local_pars[:N_shards_loop], real_data[:N_shards_loop], int_data[:N_shards_loop])"
                        ]
                    )
                    with ForLoopContext(1, self._N, "i") as i:
                        self._lp_gen_q[i] << FunctionCall([self._lp[i]], "log_sum_exp")<|MERGE_RESOLUTION|>--- conflicted
+++ resolved
@@ -679,7 +679,13 @@
                         self._diff_index = ForwardVariableDef("diff_index", "real")
                         self._diff_index << glob[start]
                         start << start + 1
-
+                    if self._fit_ang_sys:
+                        self._ang_sys_add_squared = ForwardVariableDef(
+                            "ang_sys_add_squared", "real"
+                        )
+                        end << end + 1
+                        self._ang_sys_add_squared << glob[start]
+                        start << start + 1
                     end << end + self._Ns_tot_flux
                     self._logF = ForwardVariableDef(
                         "logF", "vector[" + self._Ns_tot_flux + "]"
@@ -696,19 +702,6 @@
                             "ang_sys_add_squared", "real"
                         )
                         self._ang_sys_add_squared << glob[start]
-<<<<<<< HEAD
-=======
-                        start << start + 1
-                    end << end + self._Ns_tot_flux
-                    self._logF = ForwardVariableDef(
-                        "logF", "vector[" + self._Ns_tot_flux + "]"
-                    )
-                    self._logF << glob[start:end]
-                    if self._bg:
-                        start << start + self._Ns_tot_flux
-                        self._log_N_bg = ForwardVariableDef("log_N_bg", "real")
-                        self._log_N_bg << glob[start]
->>>>>>> 90c35692
 
                     # Local pars are only neutrino energies
                     self._E = ForwardVariableDef("E", "vector[N]")
@@ -1379,11 +1372,7 @@
                 # Find size for real_data array
                 sd_events_J = (
                     4 + grid_size
-<<<<<<< HEAD
                 )  # reco energy, reco dir (unit vector, counts as 3 entries), eres grid
-=======
-                )  # reco energy, reco dir (unit vector), eres grid
->>>>>>> 90c35692
                 if self._bg:
                     sd_events_J += 1  # one bg llh entry per event
                 sd_if_diff = 3  # redshift of diffuse component, Emin_diff/max
@@ -1625,7 +1614,6 @@
                         self._Nex_src_max,
                     )
 
-<<<<<<< HEAD
                 elif self._seyfert:
                     # TODO make vector option for multi ps with individual parameters,
                     # hijack shared luminosity for this
@@ -1643,9 +1631,6 @@
                         )
 
                 elif not self._fit_nex:
-=======
-                if not self._fit_nex:
->>>>>>> 90c35692
                     if self._shared_luminosity:
                         self._L_glob = ParameterDef("L", "real", self._Lmin, self._Lmax)
                     else:
@@ -1768,11 +1753,7 @@
                     "Nex_atmo_comp", "real", ["[", self._Net, "]"]
                 )
             if self.sources.point_source:
-<<<<<<< HEAD
                 if self._shared_luminosity or self._fit_nex or self._seyfert:
-=======
-                if self._shared_luminosity or self._fit_nex:
->>>>>>> 90c35692
                     self._L = ForwardVariableDef(
                         "L_ind",
                         "vector[Ns]",
@@ -1938,16 +1919,9 @@
                 if self.sources.diffuse:
                     par_counter += 2
                 if self.sources.atmospheric:
-<<<<<<< HEAD
                     par_counter += 1
                 if self.sources.background:
                     par_counter += 1
-=======
-                    num_of_pars += " + 1"
-                if self.sources.background:
-                    num_of_pars += " + 1"
->>>>>>> 90c35692
-
                 if self._fit_ang_sys:
                     par_counter += 1
                 num_of_pars += f" + {par_counter:d}"
@@ -2018,11 +1992,7 @@
             if self.sources.point_source:
                 with ForLoopContext(1, self._Ns, "k") as k:
 
-<<<<<<< HEAD
                     if not self._fit_nex and not self._seyfert:
-=======
-                    if not self._fit_nex:
->>>>>>> 90c35692
                         self._F[k] << StringExpression(
                             [
                                 self._L[k],
@@ -2033,12 +2003,9 @@
                                 ", 2))",
                             ]
                         )
-<<<<<<< HEAD
                     elif not self._fit_nex:
                         # Use pressure_ratio * integrated flux (latter is normalised to the pressure ratio used in sims)
                         self._F[k] << self._P * self._src_flux_table(self._eta[k])
-=======
->>>>>>> 90c35692
 
                     if self._logparabola or self._pgamma:
                         # create even more references
@@ -2097,27 +2064,19 @@
                             theta,
                             x_r,
                             x_i,
-<<<<<<< HEAD
                         )
 
                     elif self._seyfert:
                         self._flux_conv_val[k] << self._flux_conv(
                             self._eta[k],
-=======
->>>>>>> 90c35692
-                        )
-
+                        )
                     else:
                         self._flux_conv_val[k] << self._flux_conv(
                             self._src_index[k],
                             self._Emin_src[k],
                             self._Emax_src[k],
                         )
-<<<<<<< HEAD
                     if not self._fit_nex and not self._seyfert:
-=======
-                    if not self._fit_nex:
->>>>>>> 90c35692
                         StringExpression([self._F[k], "*=", self._flux_conv_val[k]])
 
                     with ForLoopContext(1, self._Net_stan, "i") as i:
@@ -2200,7 +2159,6 @@
                                 ", 2))",
                             ]
                         )
-<<<<<<< HEAD
                         if self._seyfert:
                             # Nex = P * F_tab(eta, divided by accomp. P) * eps, so F = P * F_tab(eta),
                             # Nex = F * eps
@@ -2209,8 +2167,6 @@
                             self._P[k] << self._F[k] / self._src_flux_table(
                                 self._eta[k]
                             )
-=======
->>>>>>> 90c35692
 
                         with ForLoopContext(1, self._Net_stan, "i") as i:
                             StringExpression(
@@ -2421,13 +2377,9 @@
 
             # Priors
             if self.sources.point_source:
-<<<<<<< HEAD
                 if self._priors.luminosity.name == "notaprior":
                     pass
                 elif self._priors.luminosity.name in ["normal", "lognormal"]:
-=======
-                if self._priors.luminosity.name in ["normal", "lognormal"]:
->>>>>>> 90c35692
                     if self._shared_luminosity and not self._fit_nex:
                         StringExpression(
                             [
@@ -2761,7 +2713,6 @@
         """
 
         with GeneratedQuantitiesContext():
-
             # Remove _log_lik? was only used for some niche testing
             # self._log_lik = ForwardArrayDef("log_lik", "real", ["[N]"])
             if self._pgamma:
