--- conflicted
+++ resolved
@@ -39,15 +39,9 @@
 from ..backend.expression import StringExpression
 from ..backend.parameterizations import DistributionMode
 
-<<<<<<< HEAD
-from hierarchical_nu.source.source import Sources, DetectorFrame, SourceFrame
-from hierarchical_nu.source.flux_model import LogParabolaSpectrum
-from hierarchical_nu.detector.icecube import EventType, NT, CAS
-=======
+from ..source.flux_model import LogParabolaSpectrum
 from ..source.source import Sources, DetectorFrame, SourceFrame
 from ..detector.icecube import EventType, NT, CAS
->>>>>>> 33421289
-
 from ..detector.detector_model import (
     GridInterpolationEnergyResolution,
 )
@@ -233,7 +227,6 @@
                                 [
                                     "{",
                                     src_index_ref,
-<<<<<<< HEAD
                                     ",",
                                     beta_index_ref,
                                     "}",
@@ -251,15 +244,11 @@
                                 x_r = StringExpression(
                                     [
                                         "{",
-                                        self._E0,
+                                        self._E0[k],
                                         ",",
-                                        self._ps_frame.stan_to_det(
-                                            self._Emin_src, self._z, k
-                                        ),
+                                        self._Emin_src[k],
                                         ",",
-                                        self._ps_frame.stan_to_det(
-                                            self._Emax_src, self._z, k
-                                        ),
+                                        self._Emax_src[k],
                                         "}",
                                     ]
                                 )
@@ -290,25 +279,11 @@
                                     self._src_spectrum_lpdf(
                                         self._E[i],
                                         src_index_ref,
-                                        self._ps_frame.stan_to_det(
-                                            self._Emin_src, self._z, k
-                                        ),
-                                        self._ps_frame.stan_to_det(
-                                            self._Emax_src, self._z, k
-                                        ),
+                                        self._Emin_src[k],
+                                        self._Emax_src[k],
                                     ),
                                 ]
                             )
-                        # Frame transformation
-                        self._Esrc[i] << DetectorFrame.stan_to_src(
-                            self._E[i], self._z, k
-=======
-                                    self._Emin_src[k],
-                                    self._Emax_src[k],
-                                ),
-                            ]
->>>>>>> 33421289
-                        )
 
                 # Diffuse component
                 if self.sources.diffuse:
@@ -516,13 +491,7 @@
 
                     # Local pars are only source energies
                     self._E = ForwardVariableDef("E", "vector[N]")
-<<<<<<< HEAD
                     self._E << loc[1 : self._N]
-                    # This is always defined at redshift z, irregardless of the source's frame
-                    self._Esrc = ForwardVariableDef("Esrc", "vector[N]")
-=======
-                    self._E << StringExpression(["local[:N]"])
->>>>>>> 33421289
 
                    
 
@@ -653,31 +622,19 @@
                         self._Emin_diff = ForwardVariableDef("Emin_diff", "real")
                         self._Emax_diff = ForwardVariableDef("Emax_diff", "real")
 
-<<<<<<< HEAD
-                    end << end + 1
-                    (
-                        self._Emin_src << real_data[start]
-                    )  # StringExpression(["real_data[start]"])
+                    # Insert Emin_src
+                    end << end + self._Ns
+                    self._Emin_src << StringExpression(["real_data[start:end]"])
+                    if beta:
+                        self._x_r_idxs[3] << start
+                    start << start + self._Ns
+
+                    # INsert Emax_src
+                    end << end + self._Ns
+                    self._Emax_src << StringExpression(["real_data[start:end]"])
                     if beta:
                         self._x_r_idxs[2] << start
-                    start << start + 1
-
-                    end << end + 1
-                    (
-                        self._Emax_src << real_data[start]
-                    )  # StringExpression(["real_data[start]"])
-                    if beta:
-                        self._x_r_idxs[3] << start
-                    start << start + 1
-=======
-                    end << end + self._Ns
-                    self._Emin_src << StringExpression(["real_data[start:end]"])
                     start << start + self._Ns
-
-                    end << end + self._Ns
-                    self._Emax_src << StringExpression(["real_data[start:end]"])
-                    start << start + self._Ns
->>>>>>> 33421289
 
                     if self.sources.diffuse:
                         end << end + 1
@@ -704,28 +661,15 @@
                     )  # StringExpression(["real_data[start]"])
                     start << start + 1
 
-<<<<<<< HEAD
-                    end << end + 1
-                    (
-                        self._Emin_at_det << real_data[start]
-                    )  # StringExpression(["real_data[start]"])
-                    start << start + 1
-
-                    end << end + 1
-                    (
-                        self._Emax_at_det << real_data[start]
-                    )  # StringExpression(["real_data[start]"])
-                    start << start + 1
-
                     if beta:
-                        self._E0 = ForwardVariableDef("E0", "real")
+                        end << end + self._Ns
+                        self._E0 = ForwardArrayDef("E0", "real", ["[Ns]"])
                         (
-                            self._E0 << real_data[start]
-                        )  # StringExpression(["real_data[start]"])
+                            self._E0 << real_data[start:end]
+                        )
                         self._x_r_idxs[1] << start
 
-=======
->>>>>>> 33421289
+
                     # Define tracks and cascades to sort events into correct detector response
                     if self._use_event_tag:
                         self._irf_return = ForwardVariableDef(
@@ -908,29 +852,12 @@
                         "diff_index_grid", "vector[Ngrid]"
                     )
 
-<<<<<<< HEAD
                 if self.sources.diffuse or self._ps_spectrum != LogParabolaSpectrum:
                     self._integral_grid = ForwardArrayDef(
                         "integral_grid",
                         "vector[Ngrid]",
                         ["[", self._Net, ",", self._Ns_string_int_grid, "]"],
                     )
-            # Is this needed?
-            if self.sources.diffuse and self.sources.atmospheric:
-                N_pdet_str = self._Ns_2p_str
-
-            elif self.sources.diffuse or self.sources.atmospheric:
-                N_pdet_str = self._Ns_1p_str
-
-            else:
-                N_pdet_str = self._Ns_str
-=======
-                self._integral_grid = ForwardArrayDef(
-                    "integral_grid",
-                    "vector[Ngrid]",
-                    ["[", self._Net, ",", Ns_string_int_grid, "]"],
-                )
->>>>>>> 33421289
 
             # Don't need a grid for atmo as spectral shape is fixed, so pass single value.
             if self.sources.atmospheric:
@@ -1082,36 +1009,8 @@
             self._Emin_at_det << self._Emin
             self._Emax_at_det << self._Emax
 
-<<<<<<< HEAD
-            # Find the largest energy range over all source components, transformed in the detector frame
-            if self._ps_frame == SourceFrame:
-                with ForLoopContext(1, self._Ns, "k") as k:
-                    with IfBlockContext(
-                        [
-                            self._ps_frame.stan_to_det(self._Emin_src, self._z, k),
-                            " < ",
-                            self._Emin_at_det,
-                        ]
-                    ):
-                        self._Emin_at_det << self._ps_frame.stan_to_det(
-                            self._Emin_src, self._z, k
-                        )
-                    with IfBlockContext(
-                        [
-                            self._ps_frame.stan_to_det(self._Emax_src, self._z, k),
-                            " > ",
-                            self._Emax_at_det,
-                        ]
-                    ):
-                        self._Emax_at_det << self._ps_frame.stan_to_det(
-                            self._Emax_src, self._z, k
-                        )
-            else:
-                # Necessary to circumvent issues with the stan generator
-=======
             # Find the largest energy range over all source components
             with ForLoopContext(1, self._Ns, "k") as k:
->>>>>>> 33421289
                 with IfBlockContext(
                     [
                         self._Emin_src[k],
@@ -1119,11 +1018,7 @@
                         self._Emin_at_det,
                     ]
                 ):
-<<<<<<< HEAD
-                    self._Emin_at_det << self._Emin_src
-=======
                     self._Emin_at_det << self._Emin_src[k]
->>>>>>> 33421289
                 with IfBlockContext(
                     [
                         self._Emax_src[k],
@@ -1294,22 +1189,11 @@
                     self.real_data[i, insert_start] << self._Emax
                     insert_start << insert_start + 1
 
-<<<<<<< HEAD
-                    insert_end << insert_end + 1
-                    self.real_data[i, insert_start] << self._Emin_at_det
-                    insert_start << insert_start + 1
-
-                    insert_end << insert_end + 1
-                    self.real_data[i, insert_start] << self._Emax_at_det
-                    insert_start << insert_start + 1
-
                     if self._ps_spectrum == LogParabolaSpectrum:
-                        insert_end << insert_end + 1
-                        self.real_data[i, insert_start] << self._E0
-                        insert_start << insert_start + 1
-
-=======
->>>>>>> 33421289
+                        insert_end << insert_end + self._Ns
+                        self.real_data[i, insert_start:insert_end] << self._E0
+                        insert_start << insert_start + self._Ns
+
                     # Pack integer data so real_data can be sorted into correct blocks in `lp_reduce`
                     self.int_data[i, 1] << insert_len
                     self.int_data[i, 2] << self._Ns
@@ -1595,13 +1479,12 @@
                             ", 2))",
                         ]
                     )
-<<<<<<< HEAD
                     if self._ps_spectrum == LogParabolaSpectrum:
                         theta = StringExpression(
                             ["{", src_index_ref, ",", beta_index_ref, "}"]
                         )
                         x_r = StringExpression(
-                            ["{", self._E0, ",", self._Emin, ",", self._Emax, "}"]
+                            ["{", self._E0[k], ",", self._Emin_src[k], ",", self._Emax_src[k], "}"]
                         )
                         x_i = StringExpression(
                             [
@@ -1629,28 +1512,11 @@
                                 "*=",
                                 self._flux_conv(
                                     src_index_ref,
-                                    self._ps_frame.stan_to_det(
-                                        self._Emin_src, self._z, k
-                                    ),
-                                    self._ps_frame.stan_to_det(
-                                        self._Emax_src, self._z, k
-                                    ),
+                                    self._Emin_src[k],
+                                    self._Emax_src[k],
                                 ),
                             ]
                         )
-=======
-                    StringExpression(
-                        [
-                            self._F[k],
-                            "*=",
-                            self._flux_conv(
-                                src_index_ref,
-                                self._Emin_src[k],
-                                self._Emax_src[k],
-                            ),
-                        ]
-                    )
->>>>>>> 33421289
                     StringExpression([self._F_src, " += ", self._F[k]])
 
             if self.sources.diffuse:
