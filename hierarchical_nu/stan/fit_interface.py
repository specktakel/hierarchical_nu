--- conflicted
+++ resolved
@@ -2,11 +2,8 @@
 from astropy import units as u
 from typing import List
 from collections import OrderedDict
-<<<<<<< HEAD
 from hierarchical_nu.detector.detector_model import DetectorModel
-=======
 from hierarchical_nu.detector.r2021 import R2021DetectorModel
->>>>>>> 87b903d6
 
 from hierarchical_nu.priors import Priors
 from hierarchical_nu.stan.interface import StanInterface
@@ -54,7 +51,6 @@
         includes: List[str] = ["interpolation.stan", "utils.stan", "vMF.stan"],
         priors: Priors = Priors(),
     ):
-<<<<<<< HEAD
         """
         An interface for generating Stan fit code.
 
@@ -67,11 +63,10 @@
         functions block of the generated file
         :param priors: Priors object detailing the priors to use
         """
-=======
+        
         if detector_model_type == R2021DetectorModel:
             includes.append("r2021_pdf.stan")
             R2021DetectorModel.generate_code(DistributionMode.PDF, rewrite=True, gen_type="lognorm")
->>>>>>> 87b903d6
 
         super().__init__(
             output_file=output_file,
@@ -870,20 +865,6 @@
                                     self._E[i] << self._Esrc[i]
 
                             # Detection effects
-<<<<<<< HEAD
-                            # log_prob += log(p(Edet|E))
-                            StringExpression(
-                                [
-                                    self._lp[i][k],
-                                    " += ",
-                                    self._dm["tracks"].energy_resolution(
-                                        self._E[i], self._Edet[i]
-                                    ),
-                                ]
-                            )
-
-                            # log_prob += log(p(Edet>Edet_min|E))
-=======
                             if self.detector_model_type == R2021DetectorModel:
 
                                 StringExpression(
@@ -911,7 +892,6 @@
                                         ),
                                     ]
                                 )
->>>>>>> 87b903d6
                             StringExpression(
                                 [
                                     self._lp[i][k],
