--- conflicted
+++ resolved
@@ -679,26 +679,23 @@
                         self._diff_index = ForwardVariableDef("diff_index", "real")
                         self._diff_index << glob[start]
                         start << start + 1
-<<<<<<< HEAD
+
                     end << end + self._Ns_tot_flux
-=======
+                    self._logF = ForwardVariableDef(
+                        "logF", "vector[" + self._Ns_tot_flux + "]"
+                    )
+                    self._logF << glob[start:end]
+                    start << start + self._Ns_tot_flux
+                    if self._bg:
+                        end << end + 1
+                        self._log_N_bg = ForwardVariableDef("log_N_bg", "real")
+                        self._log_N_bg << glob[start]
+                        start << start + 1
                     if self._fit_ang_sys:
                         self._ang_sys_add_squared = ForwardVariableDef(
                             "ang_sys_add_squared", "real"
                         )
-                        end << end + 1
                         self._ang_sys_add_squared << glob[start]
-                        start << start + 1
-                    end << end + self._Ns_tot
->>>>>>> 96d7600b
-                    self._logF = ForwardVariableDef(
-                        "logF", "vector[" + self._Ns_tot_flux + "]"
-                    )
-                    self._logF << glob[start:end]
-                    if self._bg:
-                        start << start + self._Ns_tot_flux
-                        self._log_N_bg = ForwardVariableDef("log_N_bg", "real")
-                        self._log_N_bg << glob[start]
 
                     # Local pars are only neutrino energies
                     self._E = ForwardVariableDef("E", "vector[N]")
@@ -1369,13 +1366,9 @@
                 # Find size for real_data array
                 sd_events_J = (
                     4 + grid_size
-<<<<<<< HEAD
-                )  # reco energy, reco dir (unit vector), eres grid
+                )  # reco energy, reco dir (unit vector, counts as 3 entries), eres grid
                 if self._bg:
                     sd_events_J += 1  # one bg llh entry per event
-=======
-                )  # reco energy, reco dir (unit vector, counts as 3 entries), eres grid
->>>>>>> 96d7600b
                 sd_if_diff = 3  # redshift of diffuse component, Emin_diff/max
                 sd_Ns = 6  # redshift, Emin_src, Emax_src, x, y, z per point source
                 sd_other = 2  # Emin, Emax
@@ -1787,16 +1780,13 @@
                             # meaning that E0_src_glob is defined in the source frame
                             # and E0_src[k] is redshifted using z[k]
                             self._E0_src[k] << self._E0_src_glob / (1 + self._z[k])
-<<<<<<< HEAD
                         if self._shared_src_index and self._fit_eta:
                             self._eta[k] << self._eta_glob
-=======
                 if self._fit_ang_sys:
                     self._ang_sys_add_squared = ForwardVariableDef(
                         "ang_sys_add_squared", "real"
                     )
                     self._ang_sys_add_squared << self._ang_sys_add**2
->>>>>>> 96d7600b
 
                 if not self._shared_src_index and self._fit_Enorm:
                     with ForLoopContext(1, self._Ns, "k") as k:
@@ -1919,19 +1909,18 @@
                 # always use individual, transformed parameters, even if shared_src_index
                 num_of_pars += f" + Ns * {python_counter:d}"
 
+                par_counter = 0
                 if self.sources.diffuse:
-                    num_of_pars += " + 2"
+                    par_counter += 2
                 if self.sources.atmospheric:
-                    num_of_pars += " + 1"
-<<<<<<< HEAD
+                    par_counter += 1
                 if self.sources.background:
-                    num_of_pars += " + 1"
-=======
+                    par_counter += 1
 
                 if self._fit_ang_sys:
-                    num_of_pars += " + 1"
-
->>>>>>> 96d7600b
+                    par_counter += 1
+                num_of_pars += f" + {par_counter:d}"
+
                 self._global_pars = ForwardVariableDef(
                     "global_pars", f"vector[{num_of_pars}]"
                 )
@@ -2719,10 +2708,7 @@
         """
 
         with GeneratedQuantitiesContext():
-<<<<<<< HEAD
-=======
             # Remove _log_lik? was only used for some niche testing
->>>>>>> 96d7600b
             # self._log_lik = ForwardArrayDef("log_lik", "real", ["[N]"])
             if self._pgamma:
                 self._E_peak = ForwardArrayDef("E_peak", "real", ["[Ns]"])
