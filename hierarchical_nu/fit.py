import numpy as np
import os
import h5py
import logging
import collections
from astropy import units as u
from astropy.time import Time
from astropy.coordinates import SkyCoord
from typing import List, Union
import corner
import matplotlib.pyplot as plt
from matplotlib import colors
import matplotlib.cm as cm
import ligo.skymap.plot
import arviz as av

from math import ceil, floor

from cmdstanpy import CmdStanModel

from hierarchical_nu.source.source import Sources, PointSource, icrs_to_uv, uv_to_icrs
from hierarchical_nu.source.parameter import Parameter
from hierarchical_nu.source.flux_model import IsotropicDiffuseBG
from hierarchical_nu.source.cosmology import luminosity_distance
from hierarchical_nu.detector.detector_model import DetectorModel
from hierarchical_nu.detector.r2021 import R2021DetectorModel
from hierarchical_nu.precomputation import ExposureIntegral
from hierarchical_nu.events import Events
from hierarchical_nu.priors import Priors, NormalPrior, LogNormalPrior
from hierarchical_nu.utils.plotting import SphericalCircle

from hierarchical_nu.stan.interface import STAN_PATH, STAN_GEN_PATH
from hierarchical_nu.stan.fit_interface import StanFitInterface


logger = logging.getLogger(__name__)
logger.setLevel(logging.DEBUG)


class StanFit:
    """
    To set up and run fits in Stan.
    """

    @u.quantity_input
    def __init__(
        self,
        sources: Sources,
        detector_model: DetectorModel,
        events: Events,
        observation_time: u.year,
        priors: Priors = Priors(),
        atmo_flux_energy_points: int = 100,
        atmo_flux_theta_points: int = 30,
        n_grid_points: int = 50,
        nshards: int = 0,
    ):
        """
        To set up and run fits in Stan.
        """

        self._sources = sources
        self._detector_model_type = detector_model
        self._events = events
        self._observation_time = observation_time
        self._n_grid_points = n_grid_points
        self._nshards = nshards
        self._priors = priors

        self._sources.organise()

        stan_file_name = os.path.join(STAN_GEN_PATH, "model_code")

        if sources.N != 0:
            self._stan_interface = StanFitInterface(
                stan_file_name,
                self._sources,
                self._detector_model_type,
                priors=priors,
                nshards=nshards,
                atmo_flux_energy_points=atmo_flux_energy_points,
                atmo_flux_theta_points=atmo_flux_theta_points,
            )
        else:
            logger.debug("Reloading previous results.")

        # Check for unsupported combinations
        if sources.atmospheric and detector_model.event_types == ["cascades"]:
            raise NotImplementedError(
                "AtmosphericNuMuFlux currently only implemented "
                + "for use with NorthernTracksDetectorModel or "
                + "IceCubeDetectorModel"
            )

        if (
            sources.atmospheric
            and sources.N == 1
            and "cascades" in detector_model.event_types
        ):
            raise NotImplementedError(
                "AtmosphericNuMuFlux as the only source component "
                + "for IceCubeDetectorModel is not implemented. Just use "
                + "NorthernTracksDetectorModel instead."
            )

        # Silence log output
        logger_code_gen = logging.getLogger("hierarchical_nu.backend.code_generator")
        logger_code_gen.propagate = False

        # For use with plot methods
        self._def_var_names = []

        if self._sources.point_source:
            self._def_var_names.append("L")
            self._def_var_names.append("src_index")

        if self._sources.diffuse:
            self._def_var_names.append("F_diff")
            self._def_var_names.append("diff_index")

        if self._sources.atmospheric:
            self._def_var_names.append("F_atmo")

        if self._sources._point_source and (
            self._sources.atmospheric or self._sources.diffuse
        ):
            self._def_var_names.append("f_arr")
            self._def_var_names.append("f_det")

        self._exposure_integral = collections.OrderedDict()

    @property
    def priors(self):
        return self._priors

    @priors.setter
    def priors(self, p):
        if isinstance(p, Priors):
            self._priors = p
        else:
            raise ValueError("Priors must be instance of Priors.")

    @property
    def events(self):
        return self._events

    @events.setter
    def events(self, events: Events):
        if isinstance(events, Events):
            self._events = events
        else:
            raise ValueError("events must be instance of Events")

    def precomputation(
        self,
        exposure_integral: collections.OrderedDict = None,
    ):
        if not exposure_integral:
            for event_type in self._detector_model_type.event_types:
                self._exposure_integral[event_type] = ExposureIntegral(
                    self._sources,
                    self._detector_model_type,
                    n_grid_points=self._n_grid_points,
                    event_type=event_type,
                )

        else:
            self._exposure_integral = exposure_integral

    def generate_stan_code(self):
        self._fit_filename = self._stan_interface.generate()

    def set_stan_filename(self, fit_filename):
        self._fit_filename = fit_filename

    def compile_stan_code(self, include_paths=None):
        if not include_paths:
            include_paths = [STAN_PATH]
        if self._detector_model_type == R2021DetectorModel:
            r2021_path = os.path.join(os.getcwd(), ".stan_files")
            if not r2021_path in include_paths:
                include_paths.append(r2021_path)

        self._fit = CmdStanModel(
            stan_file=self._fit_filename,
            stanc_options={"include-paths": include_paths},
            cpp_options={"STAN_THREADS": True},
        )

    def setup_stan_fit(self, filename):
        """
        Create stan model from already compiled file
        """

        self._fit = CmdStanModel(exe_file=filename)

    def run(
        self,
        iterations: int = 1000,
        chains: int = 1,
        seed: int = None,
        show_progress: bool = False,
        threads_per_chain: Union[int, None] = None,
        **kwargs,
    ):
        # Use threads_per_chain = nshards as default
        if not threads_per_chain and self._nshards > 0:
            threads_per_chain = self._nshards

        self._fit_inputs = self._get_fit_inputs()

        self._fit_output = self._fit.sample(
            data=self._fit_inputs,
            iter_sampling=iterations,
            chains=chains,
            seed=seed,
            show_progress=show_progress,
            threads_per_chain=threads_per_chain,
            **kwargs,
        )

    def setup_and_run(
        self,
        iterations: int = 1000,
        chains: int = 1,
        seed: int = None,
        show_progress: bool = False,
        include_paths: List[str] = None,
        **kwargs,
    ):
        self.precomputation()
        self.generate_stan_code()
        self.compile_stan_code(include_paths=include_paths)
        self.run(
            iterations=iterations,
            chains=chains,
            seed=seed,
            show_progress=show_progress,
            **kwargs,
        )

    def get_src_position(self):
        try:
            ra = self._sources.point_source[0].ra
            dec = self._sources.point_source[0].dec
        except IndexError:
            ra, dec = uv_to_icrs(self._fit_inputs["varpi"][0])
        source_coords = SkyCoord(ra=ra, dec=dec, frame="icrs")

        return source_coords

    def plot_trace(self, var_names=None, **kwargs):
        """
        Trace plot using list of stan parameter keys.
        """

        if not var_names:
            var_names = self._def_var_names

        return av.plot_trace(self._fit_output, var_names=var_names, **kwargs)

    def plot_trace_and_priors(self, var_names=None, **kwargs):
        """
        Trace plot and overplot the used priors.
        """

        axs = self.plot_trace(var_names=var_names, show=False, **kwargs)

        if not var_names:
            var_names = self._def_var_names

        priors_dict = self._priors.to_dict()

        for ax_double in axs:
            name = ax_double[0].get_title()
            # check if there is a prior available for the variable
            try:
                # If so, get it and plot it
                prior = priors_dict[name]
                ax = ax_double[0]

                supp = ax.get_xlim()
                x = np.linspace(*supp, 1000)
                ax.plot(x, prior.pdf(x), color="black", alpha=0.4, zorder=0)
            except:
                pass

        return axs

    def corner_plot(self, var_names=None, truths=None):
        """
        Corner plot using list of Stan parameter keys and optional
        true values if working with simulated data.
        """

        if not var_names:
            var_names = self._def_var_names

        try:
            chain = self._fit_output.stan_variables()
            stan = True
        except AttributeError:
            chain = self._fit_output
            stan = False

        # Organise samples
        samples_list = []
        label_list = []

        for key in var_names:
            if stan:
                if len(np.shape(chain[key])) > 1:
                    # This is for array-like variables, e.g. multiple PS
                    # having their own entry in src_index
                    for i, s in enumerate(chain[key].T):
                        samples_list.append(s)
                        if key == "L" or key == "src_index":
                            label = "ps_%i_" % i + key
                        else:
                            label = key

                        label_list.append(label)

                else:
                    samples_list.append(chain[key])
                    label_list.append(key)

            else:
                # check for len(np.shape(chain[key]) > 2 because extra dim for chains
                # would be, e.g. for 3 sources, (chains, iter_sampling, 3)
                if len(np.shape(chain[key])) > 2:
                    for i in range(np.shape(chain[key][-1])):
                        if key == "L" or key == "src_index":
                            label = "ps_%i_" % i + key
                        else:
                            label = key
                        samples_list.append(
                            chain[key][:, :, i].reshape(
                                (
                                    self._fit_meta["iter_sampling"]
                                    * self._fit_meta["chains"],
                                    1,
                                )
                            )
                        )
                        label_list.append(label)

                else:
                    samples_list.append(
                        chain[key].reshape(
                            (
                                self._fit_meta["iter_sampling"]
                                * self._fit_meta["chains"],
                                1,
                            )
                        )
                    )
                    label_list.append(key)

        # Organise truths
        if truths:
            truths_list = []

            for key in var_names:
                if truths[key].size > 1:
                    for t in truths[key]:
                        truths_list.append(t)

                else:
                    truths_list.append(truths[key])

        else:
            truths_list = None

        samples = np.column_stack(samples_list)

        return corner.corner(samples, labels=label_list, truths=truths_list)

    def _plot_energy_posterior(self, input_axs, ax, source_idx):
        ev_class = np.array(self._get_event_classifications())
        assoc_prob = ev_class[:, source_idx]

        norm = colors.Normalize(0.0, 1.0, clip=True)
        mapper = cm.ScalarMappable(norm=norm, cmap=cm.viridis_r)
        color = mapper.to_rgba(assoc_prob)

        for c, line in enumerate(input_axs[0, 0].lines):
            ax.plot(
                np.power(10, line.get_data()[0]),
                line.get_data()[1],
                color=color[c],
                zorder=assoc_prob[c] + 1,
            )
        _, yhigh = ax.get_ylim()
        ax.set_xscale("log")

        for c, line in enumerate(input_axs[0, 0].lines):
            ax.vlines(
                self.events.energies[c].to_value(u.GeV),
                yhigh,
                1.05 * yhigh,
                color=color[c],
                lw=1,
                zorder=assoc_prob[c] + 1,
            )
            if assoc_prob[c] > 0.2:
                # if we have more than 20% association prob, link both lines up
                x, y = input_axs[0, 0].lines[c].get_data()
                idx_posterior = np.argmax(y)
                ax.plot(
                    [
                        np.power(10, x[idx_posterior]),
                        self.events.energies[c].to_value(u.GeV),
                    ],
                    [y[idx_posterior], yhigh],
                    lw=0.5,
                    color="black",
                    ls="--",
                )

        ax.text(1e7, yhigh, "$\hat E$")

        ax.set_xlabel(r"$E~[\mathrm{GeV}]$")
        ax.set_ylabel("pdf")

        return ax, mapper

    def plot_energy_posterior(self, source_idx: int = 0):
        """
        Plot energy posteriors in log10-space.
        Color corresponds to association to point source presumed
        to be in self.sources[0]
        TODO: make compatible with multiple PS
        """

        axs = self.plot_trace(
            var_names=["E"], transform=lambda x: np.log10(x), show=False, combined=True
        )

        fig, ax = plt.subplots(dpi=150)

<<<<<<< HEAD
        ax, mapper = self._plot_energy_posterior(axs, ax)
        fig.colorbar(mapper, label="PS association probability")
=======
        ax, mapper = self._plot_energy_posterior(axs, ax, source_idx)
        fig.colorbar(mapper, ax=ax, label=f"association probability to {source_idx:n}")
>>>>>>> 847702ef

        return fig, ax

    def _plot_roi(self, source_coords, ax, radius, source_idx):
        ev_class = np.array(self._get_event_classifications())
        assoc_prob = ev_class[:, source_idx]

        min = 0.0
        max = 1.0
        norm = colors.Normalize(min, max, clip=True)
        mapper = cm.ScalarMappable(norm=norm, cmap=cm.viridis_r)
        color = mapper.to_rgba(assoc_prob)

        events = self.events
        events.coords.representation_type = "spherical"

        sep = events.coords.separation(source_coords).deg
        mask = sep < radius.to_value(u.deg) * 1.41
        # sloppy, don't know how to do that rn

        ax.scatter(
            source_coords.ra.deg,
            source_coords.dec.deg,
            marker="x",
            color="black",
            zorder=10,
            alpha=0.4,
            transform=ax.get_transform("icrs"),
        )

        for c, (colour, coord) in enumerate(zip(color[mask], events.coords[mask])):
            ax.scatter(
                coord.ra.deg,
                coord.dec.deg,
                color=colour,
                alpha=0.4,
                zorder=assoc_prob[c] + 1,
                transform=ax.get_transform("icrs"),
            )

        ax.set_xlabel("RA")
        ax.set_ylabel("DEC")
        ax.grid()

        return ax

    @u.quantity_input
    def plot_roi(self, radius=5.0 * u.deg, source_idx: int = 0):
        """
        Create plot of the ROI.
        Events are colour-coded dots, color corresponding
        to the association probability to the point source proposed.
        Assumes there is a point source in self.sources[0].
        Size of events are meaningless.
        """

        source_coords = self.get_src_position()

        # we are working in degrees here
        fig, ax = plt.subplots(
            subplot_kw={
                "projection": "astro degrees zoom",
                "center": source_coords,
                "radius": f"{radius.to_value(u.deg)} deg",
            },
            dpi=150,
        )

        ax, mapper = self._plot_roi(source_coords, ax, radius, source_idx)
        fig.colorbar(mapper, ax=ax, label=f"association probability to {source_idx:n}")

        return fig, ax

    @u.quantity_input
    def plot_energy_and_roi(self, radius=5 * u.deg, source_idx: int = 0):
        fig = plt.figure(dpi=150, figsize=(8, 3))
        gs = fig.add_gridspec(
            1,
            2,
            width_ratios=(0.8, 1.0),
            left=0.05,
            right=0.95,
            bottom=0.05,
            top=0.95,
            wspace=0.13,
            hspace=0.05,
        )

        ax = fig.add_subplot(gs[0, 1])

        axs = self.plot_trace(
            var_names=["E"], transform=lambda x: np.log10(x), show=False, combined=True
        )

        source_coords = self.get_src_position()

        ax, mapper = self._plot_energy_posterior(axs, ax, source_idx)

        ax.set_xlabel(r"$E~[\mathrm{GeV}]$")
        ax.yaxis.set_ticklabels([])
        ax.yaxis.set_ticks([])
        ax.set_ylabel("posterior pdf")
        fig.colorbar(mapper, label=f"association probability to {source_idx:n}", ax=ax)

        ax = fig.add_subplot(
            gs[0, 0],
            projection="astro degrees zoom",
            center=source_coords,
            radius=f"{radius.to_value(u.deg)} deg",
        )

        ax, _ = self._plot_roi(source_coords, ax, radius, source_idx)

        return fig, ax

    def save(self, filename, overwrite: bool = False):
        if os.path.exists(filename) and not overwrite:
            raise FileExistsError(f"File {filename} already exists.")

        with h5py.File(filename, "w") as f:
            fit_folder = f.create_group("fit")
            inputs_folder = fit_folder.create_group("inputs")
            outputs_folder = fit_folder.create_group("outputs")
            meta_folder = fit_folder.create_group("meta")

            for key, value in self._fit_inputs.items():
                inputs_folder.create_dataset(key, data=value)

            for key, value in self._fit_output.stan_variables().items():
                outputs_folder.create_dataset(key, data=value)

            # Save some metadata for debugging, easier loading from file
            meta_folder.create_dataset("divergences", data=self._fit_output.divergences)
            meta_folder.create_dataset("chains", data=self._fit_output.chains)
            meta_folder.create_dataset(
                "iter_sampling", data=self._fit_output._iter_sampling
            )
            meta_folder.create_dataset("runset", data=str(self._fit_output.runset))
            meta_folder.create_dataset("diagnose", data=self._fit_output.diagnose())

        self.events.to_file(filename, append=True)

    @classmethod
    def from_file(cls, filename):
        """
        Load fit output from file. Allows to
        make plots and run classification check.
        """

        priors_dict = {}

        fit_inputs = {}
        fit_outputs = {}
        fit_meta = {}

        with h5py.File(filename, "r") as f:
            if "fit" not in f.keys():
                raise ValueError("File is not a saved hierarchical_nu fit.")

            try:
                for k, v in f["fit/meta"].items():
                    fit_meta[k] = v[()]
            except KeyError:
                fit_meta["chains"] = 1
                fit_meta["iter_sampling"] = 1000

            for k, v in f["fit/inputs"].items():
                if "mu" in k or "sigma" in k:
                    priors_dict[k] = v[()]

                fit_inputs[k] = v[()]

            for k, v in f["fit/outputs"].items():
                # Add extra dimension for number of chains
                if k == "local_pars" or k == "global_pars":
                    continue

                temp = v[()]
                if len(temp.shape) == 1:
                    # non-vector variable
                    fit_outputs[k] = temp.reshape(
                        (fit_meta["chains"], fit_meta["iter_sampling"])
                    )
                else:
                    # Reshape to chains x draws x dim
                    fit_outputs[k] = temp.reshape(
                        (
                            fit_meta["chains"],
                            fit_meta["iter_sampling"],
                            *temp.shape[1:],
                        )
                    )

        obs_time = fit_inputs["T"] * u.s

        priors = Priors()
        priors.luminosity = LogNormalPrior(
            mu=priors_dict["lumi_mu"], sigma=priors_dict["lumi_sigma"]
        )
        priors.src_index = NormalPrior(
            mu=priors_dict["src_index_mu"], sigma=priors_dict["src_index_sigma"]
        )
        priors.diff_index = NormalPrior(
            mu=priors_dict["diff_index_mu"], sigma=priors_dict["diff_index_sigma"]
        )
        priors.atmospheric_flux = LogNormalPrior(
            mu=priors_dict["f_atmo_mu"], sigma=priors_dict["f_atmo_sigma"]
        )
        priors.diffuse_flux = LogNormalPrior(
            mu=priors_dict["f_diff_mu"], sigma=priors_dict["f_diff_sigma"]
        )

        events = Events.from_file(filename)

        fit = cls(Sources(), DetectorModel, events, obs_time, priors)

        fit._fit_output = fit_outputs
        fit._fit_inputs = fit_inputs
        fit._fit_meta = fit_meta

        if "src_index_grid" in fit_inputs.keys():
            fit._def_var_names.append("L")
            fit._def_var_names.append("src_index")

        if "diff_index_grid" in fit_inputs.keys():
            fit._def_var_names.append("F_diff")
            fit._def_var_names.append("diff_index")

        if "atmo_integ_val" in fit_inputs.keys():
            fit._def_var_names.append("F_atmo")

        if "src_index_grid" in fit_inputs.keys() and (
            "atmo_integ_val" in fit_inputs.keys()
            or "diff_index_grid" in fit_inputs.keys()
        ):
            fit._def_var_names.append("f_arr")
            fit._def_var_names.append("f_det")

        return fit

    def check_classification(self, sim_outputs):
        """
        For the case of simulated data, check if
        events are correctly classified into the
        different source categories.
        """

        Ns = len([s for s in self._sources.sources if isinstance(s, PointSource)])

        event_labels = sim_outputs["Lambda"] - 1

        prob_each_src = self._get_event_classifications()

        source_labels = ["src%i" % src for src in range(Ns)]

        if self._sources.atmospheric and self._sources.diffuse:
            source_labels.append("diff")
            source_labels.append("atmo")

        elif self._sources.diffuse:
            source_labels.append("diff")

        elif self._sources.atmospheric:
            source_labels.append("atmo")

        wrong = []
        assumed = []
        correct = []

        for i in range(len(prob_each_src)):
            classified = np.where(prob_each_src[i] == np.max(prob_each_src[i]))[0][
                0
            ] == int(event_labels[i])

            if not classified:
                wrong.append(i)

                print("Event %i is misclassified" % i)

                for src in range(Ns):
                    print("P(src%i) = %.6f" % (src, prob_each_src[i][src]))

                if self._sources.atmospheric and self._sources.diffuse:
                    print("P(diff) = %.6f" % prob_each_src[i][Ns])
                    print("P(atmo) = %.6f" % prob_each_src[i][Ns + 1])

                elif self._sources.diffuse:
                    print("P(diff) = %.6f" % prob_each_src[i][Ns])

                elif self._sources.atmospheric:
                    print("P(atmo) = %.6f" % prob_each_src[i][Ns])

                print("The correct component is", source_labels[int(event_labels[i])])
                correct.append(source_labels[int(event_labels[i])])
                assumed.append(event_labels[i])

        if not wrong:
            print("All events are correctly classified")
        else:
            print(
                "A total of %i events out of %i are misclassified"
                % (len(wrong), len(event_labels))
            )

        return wrong, assumed, correct

    def _get_event_classifications(self):
        try:
            logprob = self._fit_output.stan_variable("lp").transpose(1, 2, 0)
        except AttributeError:
            # We are in a reloaded state and _fit_output is a dictionary
            # also the shape is "wrong" for transpose()
            logprob = (
                self._fit_output["lp"]
                .reshape(
                    (
                        self._fit_meta["chains"] * self._fit_meta["iter_sampling"],
                        *self._fit_output["lp"].shape[2:],
                    )
                )
                .transpose(1, 2, 0)
            )

        n_comps = np.shape(logprob)[1]

        prob_each_src = []
        for lp in logprob:
            lps = []
            ps = []
            for src in range(n_comps):
                lps.append(np.mean(np.exp(lp[src])))
            norm = sum(lps)

            for src in range(n_comps):
                ps.append(lps[src] / norm)

            prob_each_src.append(ps)

        return prob_each_src

    def _get_fit_inputs(self):
        fit_inputs = {}
        fit_inputs["N"] = self._events.N
        if self._nshards not in [0, 1]:
            # Number of shards and max. events per shards only used if multithreading is desired
            fit_inputs["N_shards"] = self._nshards
            fit_inputs["J"] = ceil(fit_inputs["N"] / fit_inputs["N_shards"])
        fit_inputs["Ns_tot"] = len([s for s in self._sources.sources])
        fit_inputs["Edet"] = self._events.energies.to(u.GeV).value
        fit_inputs["omega_det"] = self._events.unit_vectors
        fit_inputs["omega_det"] = [
            (_ / np.linalg.norm(_)).tolist() for _ in fit_inputs["omega_det"]
        ]
        fit_inputs["event_type"] = self._events.types
        fit_inputs["kappa"] = self._events.kappas
        fit_inputs["Ns"] = len(
            [s for s in self._sources.sources if isinstance(s, PointSource)]
        )

        redshift = [
            s.redshift
            for s in self._sources.sources
            if isinstance(s, PointSource)
            or isinstance(s.flux_model, IsotropicDiffuseBG)
        ]
        D = [
            luminosity_distance(s.redshift).value
            for s in self._sources.sources
            if isinstance(s, PointSource)
        ]
        src_pos = [
            icrs_to_uv(s.dec.value, s.ra.value)
            for s in self._sources.sources
            if isinstance(s, PointSource)
        ]

        fit_inputs["z"] = redshift
        fit_inputs["D"] = D
        fit_inputs["varpi"] = src_pos

        fit_inputs["Emin_src"] = (
            Parameter.get_parameter("Emin_src").value.to(u.GeV).value
        )
        fit_inputs["Emax_src"] = (
            Parameter.get_parameter("Emax_src").value.to(u.GeV).value
        )

        fit_inputs["Emin"] = Parameter.get_parameter("Emin").value.to(u.GeV).value
        fit_inputs["Emax"] = Parameter.get_parameter("Emax").value.to(u.GeV).value

        fit_inputs["Emin_diff"] = (
            Parameter.get_parameter("Emin_diff").value.to(u.GeV).value
        )
        fit_inputs["Emax_diff"] = (
            Parameter.get_parameter("Emax_diff").value.to(u.GeV).value
        )

        fit_inputs["T"] = self._observation_time.to(u.s).value

        event_type = self._detector_model_type.event_types[0]

        fit_inputs["Ngrid"] = self._exposure_integral[event_type]._n_grid_points

        if self._sources.point_source:
            try:
                Parameter.get_parameter("src_index")
                key = "src_index"
            except ValueError:
                key = "ps_0_src_index"

            fit_inputs["src_index_grid"] = self._exposure_integral[
                event_type
            ].par_grids[key]

            # Inputs for priors of point sources
            fit_inputs["src_index_mu"] = self._priors.src_index.mu
            fit_inputs["src_index_sigma"] = self._priors.src_index.sigma
            if self._priors.luminosity.name in ["normal", "lognormal"]:
                fit_inputs["lumi_mu"] = self._priors.luminosity.mu
                fit_inputs["lumi_sigma"] = self._priors.luminosity.sigma
            elif self._priors.luminosity.name == "pareto":
                fit_inputs["lumi_xmin"] = self._priors.luminosity.xmin
                fit_inputs["lumi_alpha"] = self._priors.luminosity.alpha
            else:
                raise ValueError("No other prior type for luminosity implemented")

        if self._sources.diffuse:
            fit_inputs["diff_index_grid"] = self._exposure_integral[
                event_type
            ].par_grids["diff_index"]

            # Priors for diffuse model
            fit_inputs["f_diff_mu"] = self._priors.diffuse_flux.mu
            fit_inputs["f_diff_sigma"] = self._priors.diffuse_flux.sigma
            fit_inputs["diff_index_mu"] = self._priors.diff_index.mu
            fit_inputs["diff_index_sigma"] = self._priors.diff_index.sigma

        if "tracks" in self._stan_interface._event_types:
            fit_inputs["integral_grid_t"] = [
                _.to(u.m**2).value.tolist()
                for _ in self._exposure_integral["tracks"].integral_grid
            ]

            if self._sources.point_source:
                fit_inputs["aeff_egrid_t"] = (
                    self._exposure_integral["tracks"]
                    .pdet_grid[0]
                    .to(u.GeV)
                    .value.tolist()
                )
                fit_inputs["aeff_slice_t"] = [
                    _.to(u.m**2).value.tolist()
                    for _ in self._exposure_integral["tracks"].pdet_grid[1:]
                ]
                fit_inputs["aeff_len_t"] = len(
                    self._exposure_integral["tracks"]
                    .pdet_grid[0]
                    .to(u.GeV)
                    .value.tolist()
                )

        if "cascades" in self._stan_interface._event_types:
            fit_inputs["integral_grid_c"] = [
                _.to(u.m**2).value.tolist()
                for _ in self._exposure_integral["cascades"].integral_grid
            ]

            if self._sources.point_source:
                fit_inputs["aeff_egrid_c"] = (
                    self._exposure_integral["cascades"]
                    .pdet_grid[0]
                    .to(u.GeV)
                    .value.tolist()
                )
                fit_inputs["aeff_slice_c"] = [
                    _.to(u.m**2).value.tolist()
                    for _ in self._exposure_integral["cascades"].pdet_grid[1:]
                ]
                fit_inputs["aeff_len_c"] = len(
                    self._exposure_integral["cascades"]
                    .pdet_grid[0]
                    .to(u.GeV)
                    .value.tolist()
                )

        if self._sources.atmospheric:
            fit_inputs["atmo_integ_val"] = (
                self._exposure_integral["tracks"]
                .integral_fixed_vals[0]
                .to(u.m**2)
                .value
            )

            fit_inputs[
                "atmo_integrated_flux"
            ] = self._sources.atmospheric.flux_model.total_flux_int.to(
                1 / (u.m**2 * u.s)
            ).value

            # Priors for atmo model
            fit_inputs["f_atmo_mu"] = self._priors.atmospheric_flux.mu
            fit_inputs["f_atmo_sigma"] = self._priors.atmospheric_flux.sigma

        # To work with cmdstanpy serialization
        fit_inputs = {
            k: v if not isinstance(v, np.ndarray) else v.tolist()
            for k, v in fit_inputs.items()
        }

        return fit_inputs<|MERGE_RESOLUTION|>--- conflicted
+++ resolved
@@ -439,13 +439,8 @@
 
         fig, ax = plt.subplots(dpi=150)
 
-<<<<<<< HEAD
-        ax, mapper = self._plot_energy_posterior(axs, ax)
-        fig.colorbar(mapper, label="PS association probability")
-=======
         ax, mapper = self._plot_energy_posterior(axs, ax, source_idx)
         fig.colorbar(mapper, ax=ax, label=f"association probability to {source_idx:n}")
->>>>>>> 847702ef
 
         return fig, ax
 
