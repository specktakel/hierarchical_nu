import numpy as np
import os
import h5py
import logging
import collections
from astropy import units as u
from astropy.coordinates import SkyCoord
from typing import List, Union, Dict, Callable, Iterable
import corner
import matplotlib.pyplot as plt
from matplotlib import colors
import matplotlib.cm as cm

try:
    from roque_cmap import roque_chill

    CMAP = roque_chill().reversed()
except ModuleNotFoundError:
    CMAP = "viridis_r"

import ligo.skymap.plot
import arviz as av
from pathlib import Path

from math import ceil, floor
from time import time as thyme

from cmdstanpy import CmdStanModel

from hierarchical_nu.source.source import Sources, PointSource, icrs_to_uv, uv_to_icrs
from hierarchical_nu.source.parameter import Parameter
from hierarchical_nu.source.flux_model import (
    IsotropicDiffuseBG,
    LogParabolaSpectrum,
    PGammaSpectrum,
    TwiceBrokenPowerLaw,
    PowerLawSpectrum,
)
from hierarchical_nu.source.cosmology import luminosity_distance
from hierarchical_nu.detector.icecube import EventType, CAS, Refrigerator
from hierarchical_nu.detector.r2021 import (
    R2021EnergyResolution,
)
from hierarchical_nu.precomputation import ExposureIntegral
from hierarchical_nu.events import Events
from hierarchical_nu.priors import (
    Priors,
    UnitPrior,
    MultiSourcePrior,
)
from hierarchical_nu.source.source import uv_to_icrs

from hierarchical_nu.stan.interface import STAN_PATH, STAN_GEN_PATH
from hierarchical_nu.stan.fit_interface import StanFitInterface
from hierarchical_nu.utils.git import git_hash
from hierarchical_nu.utils.config import HierarchicalNuConfig
from hierarchical_nu.utils.config_parser import ConfigParser

from omegaconf import OmegaConf


logger = logging.getLogger(__name__)
logger.setLevel(logging.DEBUG)


class StanFit:
    """
    To set up and run fits in Stan.
    """

    @u.quantity_input
    def __init__(
        self,
        sources: Sources,
        event_types: Union[EventType, List[EventType]],
        events: Events,
        observation_time: Dict[str, u.quantity.Quantity[u.year]],
        priors: Priors = Priors(),
        atmo_flux_energy_points: int = 100,
        atmo_flux_theta_points: int = 30,
        n_grid_points: int = 50,
        nshards: int = 0,
        use_event_tag: bool = False,
        debug: bool = False,
        reload: bool = False,
    ):
        """
        To set up and run fits in Stan.
        :param sources: instance of Sources
        :param event_types: EventType or List thereof, to be included in the fit
        :param events: instance of Events
        :param observation_time: astropy.units time for single event type or dictionary thereof with event type as key
        :param priors: instance of Priors of parameters
        :param atmo_flux_energy_points: number of points for atmo spectrum energy interpolation
        :param atmo_flux_theta_points: number of points for atmo spectrum cos(theta) interpolation
        :param n_grid_points: number of grid points used per parameter in precomputation of exposure
        :param nshards: number of shards into which data is split. zero or one for single thread, larger will compile code for multithreading
        :param use_event_tag: for multiple ROI set to True to only consider closest point source for each event
        :param debug: set to True for unit testing purposes
        :param reload: set to True if no stan interface should be created, i.e. reloading results
        """

        self._sources = sources
        # self._detector_model_type = detector_model
        if not isinstance(event_types, list):
            event_types = [event_types]
        if isinstance(observation_time, u.quantity.Quantity):
            observation_time = {event_types[0]: observation_time}
        if not len(event_types) == len(observation_time):
            raise ValueError(
                "number of observation times must match number of event types"
            )
        self._event_types = event_types
        self._events = events
        self._observation_time = observation_time
        self._n_grid_points = n_grid_points
        self._nshards = nshards
        self._priors = priors
        self._use_event_tag = use_event_tag

        self._sources.organise()

        stan_file_name = os.path.join(STAN_GEN_PATH, "model_code")

        self._reload = reload
        if not self._reload:
            self._stan_interface = StanFitInterface(
                stan_file_name,
                self._sources,
                self._event_types,
                priors=priors,
                nshards=nshards,
                atmo_flux_energy_points=atmo_flux_energy_points,
                atmo_flux_theta_points=atmo_flux_theta_points,
                use_event_tag=use_event_tag,
                debug=debug,
            )
        else:
            logger.debug("Reloading previous results.")

        if sources.atmospheric and self._event_types == [CAS]:
            raise NotImplementedError(
                "AtmosphericNuMuFlux currently only implemented "
                + "for use with NorthernTracksDetectorModel or "
                + "IceCubeDetectorModel"
            )

        if sources.atmospheric and sources.N == 1 and CAS in self._event_types:
            raise NotImplementedError(
                "AtmosphericNuMuFlux as the only source component "
                + "for IceCubeDetectorModel is not implemented. Just use "
                + "NorthernTracksDetectorModel instead."
            )

        # Silence log output
        logger_code_gen = logging.getLogger("hierarchical_nu.backend.code_generator")
        logger_code_gen.propagate = False

        # Check for shared luminosity and src_index params
        try:
            Parameter.get_parameter("luminosity")
            self._shared_luminosity = True
        except ValueError:
            self._shared_luminosity = False

        if self._sources.point_source:
            self._shared_src_index = False
            self._power_law = False
            self._logparabola = False
            self._pgamma = False
            index = self._sources.point_source[0].parameters["index"]
            if not index.fixed and index.name == "src_index":
                self._shared_src_index = True
            elif not index.fixed:
                self._shared_src_index = False
            self._power_law = self._sources.point_source_spectrum in [
                PowerLawSpectrum,
                TwiceBrokenPowerLaw,
            ]
            self._logparabola = (
                self._sources.point_source_spectrum == LogParabolaSpectrum
            )
            self._pgamma = self._sources.point_source_spectrum == PGammaSpectrum
            if self._logparabola or self._pgamma:
                beta = self._sources.point_source[0].parameters["beta"]
                E0_src = self._sources.point_source[0].parameters["norm_energy"]
                if not beta.fixed and beta.name == "beta_index":
                    self._shared_src_index = True
                elif not E0_src.fixed and E0_src.name == "E0_src":
                    self._shared_src_index = True

            self._fit_index = not index.fixed
            if self._logparabola or self._pgamma:
                beta = self._sources.point_source[0].parameters["beta"]
                E0_src = self._sources.point_source[0].parameters["norm_energy"]
                self._fit_beta = not beta.fixed
                self._fit_Enorm = not E0_src.fixed
            else:
                self._fit_beta = False
                self._fit_Enorm = False
        else:
            self._shared_src_index = False
            self._fit_index = False
            self._fit_beta = False
            self._fit_Enorm = False
            self._power_law = False
            self._logparabola = False
            self._pgamma = False

        # For use with plot methods
        self._def_var_names = []

        if self._sources.point_source:
            self._def_var_names.append("L")
            if self._fit_index:
                self._def_var_names.append("src_index")

            if self._fit_beta:
                self._def_var_names.append("beta_index")
            if self._fit_Enorm:
                self._def_var_names.append("E0_src")

            self._def_var_names.append("Nex_src")

        if self._sources.diffuse:
            self._def_var_names.append("diffuse_norm")
            self._def_var_names.append("diff_index")

        if self._sources.atmospheric:
            self._def_var_names.append("F_atmo")

        self._exposure_integral = collections.OrderedDict()

    @property
    def priors(self):
        return self._priors

    @priors.setter
    def priors(self, p):
        previous_prior = self._priors.to_dict()
        if isinstance(p, Priors):
            new_prior = p.to_dict()
            for k, v in new_prior.items():
                if previous_prior[k].name != v.name:
                    logger.warning(
                        f"Prior type of {k} changed, regenerate and recompile the stan code."
                    )
            self._priors = p
            self._stan_interface._priors = p
        else:
            raise ValueError("Priors must be instance of Priors.")

    @property
    def sources(self):
        return self._sources

    @property
    def events(self):
        return self._events

    @events.setter
    def events(self, events: Events):
        if isinstance(events, Events):
            self._events = events
        else:
            raise ValueError("events must be instance of Events")

    def precomputation(
        self,
        exposure_integral: collections.OrderedDict = None,
        show_progress: bool = False,
    ):
        """
        Run the necessary precomputation
        :param exposure_integral: instance of ExposureIntegral if already available.
        :param show_progress: set to True if progress bars should be displayed.
        """

        if not exposure_integral:
            for event_type in self._event_types:
                self._exposure_integral[event_type] = ExposureIntegral(
                    self._sources,
                    event_type,
                    self._n_grid_points,
                    show_progress=show_progress,
                )

        else:
            self._exposure_integral = exposure_integral

    def generate_stan_code(self):
        """
        Generate stan code from scratch
        """

        self._fit_filename = self._stan_interface.generate()

    def set_stan_filename(self, fit_filename):
        """
        Set filename of existing stan code
        :param fit_filename: filename of stan code
        """

        self._fit_filename = fit_filename

    def compile_stan_code(self, include_paths=None):
        """
        Compile stan code
        :param include_paths: list of paths to include stan files from
        """

        if not include_paths:
            include_paths = [STAN_PATH, STAN_GEN_PATH]

        self._fit = CmdStanModel(
            stan_file=self._fit_filename,
            stanc_options={"include-paths": include_paths},
            cpp_options={"STAN_THREADS": True},
        )

    def setup_stan_fit(self, filename: Union[str, Path] = ".stan_files/model_code"):
        """
        Create stan model from already compiled file
        :param filename: Path to compiled model file
        """

        self._fit = CmdStanModel(exe_file=filename)

    def run(
        self,
        iterations: int = 1000,
        chains: int = 1,
        seed: int = None,
        show_progress: bool = False,
        threads_per_chain: Union[int, None] = None,
        **kwargs,
    ):
        """
        Run fit
        :param iterations: int, number of MCMC iterations
        :param chains: Number of chains to run in parallel
        :param seed: random seed
        :param show_progress: Set to True if progress par should be displayed
        :param threads_per_chain: When set up using nshards > 1, number of threads to run in parallel per chain
        :param **kwargs: Other kwargs to be passed to cmdstanpy's sampling method
        """
        # Use threads_per_chain = nshards as default
        if not threads_per_chain and self._nshards > 0:
            threads_per_chain = self._nshards

        self._fit_inputs = self._get_fit_inputs()

        self._fit_output = self._fit.sample(
            data=self._fit_inputs,
            iter_sampling=iterations,
            chains=chains,
            seed=seed,
            show_progress=show_progress,
            threads_per_chain=threads_per_chain,
            **kwargs,
        )

    def __getitem__(self, key):
        """
        Return samples from chains
        :param key: Variable name
        """
        if self._reload:
            return self._fit_output[key]
        else:
            return self._fit_output.stan_variable(key)

    def setup_and_run(
        self,
        iterations: int = 1000,
        chains: int = 1,
        seed: int = None,
        show_progress: bool = False,
        include_paths: List[str] = None,
        **kwargs,
    ):
        """
        Run setup and perform fit
        :param iterations: int, number of MCMC iterations
        :param chains: Number of chains to run in parallel
        :param seed: random seed
        :param show_progress: Set to True if progress par should be displayed
        :param threads_per_chain: When set up using nshards > 1, number of threads to run in parallel per chain
        :param **kwargs: Other kwargs to be passed to cmdstanpy's sampling method
        """

        self.precomputation()
        self.generate_stan_code()
        self.compile_stan_code(include_paths=include_paths)
        self.run(
            iterations=iterations,
            chains=chains,
            seed=seed,
            show_progress=show_progress,
            **kwargs,
        )

    def get_src_position(self, source_idx: int = 0):
        """
        Return source position
        :param source_idx: Point source index
        """

        try:
            if self._sources.N == 0:
                raise AttributeError
            try:
                ra = self._sources.point_source[source_idx].ra
                dec = self._sources.point_source[source_idx].dec
            except IndexError:
                raise IndexError(f"Point source index {source_idx} is out of range.")
        except AttributeError:
            try:
                ra, dec = uv_to_icrs(self._fit_inputs["varpi"][source_idx])
            except IndexError:
                raise IndexError(f"Point source index {source_idx} is out of range.")
        source_coords = SkyCoord(ra=ra, dec=dec, frame="icrs")

        return source_coords

    def plot_trace(self, var_names=None, transform: bool = False, **kwargs):
        """
        Trace plot using list of stan parameter keys.
        :param var_names: single parameter name or list of parameters
        :param transform: set to True if log10(x) transformation should be applied
        :param **kwargs: other kwargs passed to arviz.plot_trace
        """

        if not var_names:
            var_names = self._def_var_names

        if transform:
            transform = lambda x: np.log10(x)
            axs = av.plot_trace(
                self._fit_output, var_names=var_names, transform=transform, **kwargs
            )
        else:
            axs = av.plot_trace(self._fit_output, var_names=var_names, **kwargs)
        fig = axs.flatten()[0].get_figure()

        return fig, axs

    def plot_trace_and_priors(self, var_names=None, transform: bool = False, **kwargs):
        """
        Trace plot and overplot the used priors.
        :param var_names: single parameter name or list of parameters
        :param transform: set to True if log10(x) transformation should be applied
        :param **kwargs: other kwargs passed to arviz.plot_trace
        """

        fig, axs = self.plot_trace(
            var_names=var_names, show=False, transform=transform, **kwargs
        )

        if not var_names:
            var_names = self._def_var_names

        priors_dict = self._priors.to_dict()

        def draw_prior_transform(prior, ax, x):
            pdf = prior.pdf_logspace
            ax.plot(
                x,
                pdf(np.power(10, x) * prior.UNITS),
                color="black",
                alpha=0.4,
                zorder=0,
            )

        def draw_prior(prior, ax, x):
            pdf = prior.pdf
            ax.plot(x, pdf(x * prior.UNITS), color="black", alpha=0.4, zorder=0)

        for ax_double in axs:
            name = ax_double[0].get_title()
            # check if there is a prior available for the variable
            try:
                # If so, get it and plot it
                prior = priors_dict[name]
                ax = ax_double[0]
                supp = ax.get_xlim()
                x = np.linspace(*supp, 1000)

                if transform:
                    # Assumes that the only sensible transformation is log10
                    if isinstance(prior, MultiSourcePrior):
                        for p in prior:
                            draw_prior_transform(p, ax, x)
                    else:
                        draw_prior_transform(prior, ax, x)

                else:
                    if isinstance(prior, MultiSourcePrior):
                        for p in prior:
                            draw_prior(p, ax, x)
                    else:
                        draw_prior(prior, ax, x)

                if isinstance(prior, UnitPrior):
                    try:
                        unit = prior.UNITS.unit
                    except AttributeError:
                        unit = prior.UNITS
                    if transform:
                        # yikes
                        title = f"[$\\log_{{10}}\\left (\\frac{{\mathrm{{{name}}}}}{{{unit.to_string('latex_inline').strip('$')}}}\\right )$]"
                    else:
                        title = f"{name} [{unit.to_string('latex_inline')}]"
                    ax.set_title(title)

            except KeyError:
                pass

        fig = axs.flatten()[0].get_figure()

        return fig, axs

    def _get_kde(
        self,
        var_name,
        index: Union[int, slice, None] = None,
        transform: Callable = lambda x: x,
    ):
        """
        Retrieve kde approximation of samples for given parameter
        :param var_name: parameter name
        :param index: for vector/array parameters, only use this index
        :param transform: Lambda function for transformation of variable
        """

        chain = self[var_name]
        if index is not None:
            data = chain.T[index]
        else:
            data = chain
        return av.kde(transform(data))

    def corner_plot(self, var_names=None, truths=None):
        """
        Corner plot using list of Stan parameter keys and optional
        true values if working with simulated data.
        :param var_names: Variable names for corner plot
        :param truths: If provided, overplot True parameters
        """

        if not var_names:
            var_names = self._def_var_names

        # Organise samples
        samples_list = []
        label_list = []

        for key in var_names:
            samples = self[key]
            if not self._reload:
                if len(np.shape(samples)) > 1:
                    # This is for array-like variables, e.g. multiple PS
                    # having their own entry in src_index
                    for samp, src in zip(samples.T, self._sources.point_source):
                        samples_list.append(samp)
                        if key == "L" or key == "src_index":
                            label = "%s_" % src.name + key
                        else:
                            label = key

                        label_list.append(label)

                else:
                    samples_list.append(samples)
                    label_list.append(key)

            else:
                # check for len(np.shape(chain[key]) > 2 because extra dim for chains
                # would be, e.g. for 3 sources, (chains, iter_sampling, 3)
                if len(np.shape(samples)) > 2:
                    for i, src in zip(
                        range(np.shape(samples)[-1]), self._sources.point_source
                    ):
                        if key == "L" or key == "src_index":
                            label = "%s_" % src.name + key
                        else:
                            label = key
                        samples_list.append(
                            samples[:, :, i].reshape(
                                (
                                    self.iter_sampling * self.chains,
                                    1,
                                )
                            )
                        )
                        label_list.append(label)

                else:
                    samples_list.append(
                        samples.reshape(
                            (
                                self.iterations * self.chains,
                                1,
                            )
                        )
                    )
                    label_list.append(key)

        # Organise truths
        if truths:
            truths_list = []

            for key in var_names:
                try:
                    for t in truths[key]:
                        truths_list.append(t)

                except TypeError:
                    truths_list.append(truths[key])

        else:
            truths_list = None

        samples = np.column_stack(samples_list)

        return corner.corner(samples, labels=label_list, truths=truths_list)

    def _plot_energy_posterior(
        self,
        ax,
        center,
        assoc_idx,
        radius,
        color_scale,
        highlight: Union[Iterable, None] = None,
        assoc_threshold: Union[float, None] = 0.2,
        source_name: str = "",
        lw: float = 1.0,
        plot_text: bool = True,
        textsize: float = 8,
    ):
        ev_class = np.array(self._get_event_classifications())
        if radius is not None and center is not None:
            events = self.events
            events.coords.representation_type = "spherical"

            sep = events.coords.separation(center).deg
            mask = sep <= radius.to_value(u.deg)
        else:
            mask = np.ones(ev_class.shape[0], dtype=bool)

        assoc_prob = ev_class[:, assoc_idx][mask]

        # Try to get the true associations from the events
        if highlight is not None:
            highlight = np.atleast_1d(highlight)
            if not highlight.size == mask.size:
                raise ValueError(
                    "highlight must have same length as events inside the selection of the plot"
                )

        if color_scale == "lin":
            norm = colors.Normalize(0.0, 1.0, clip=True)
        elif color_scale == "log":
            norm = colors.LogNorm(1e-8, 1.0, clip=True)
        else:
            raise ValueError("No other scale supported")
        mapper = cm.ScalarMappable(norm=norm, cmap=CMAP)
        color = mapper.to_rgba(assoc_prob)

        indices = np.arange(self._events.N, dtype=int)[mask]

        for c, i in enumerate(indices):
            # get the support (is then log10(E/GeV)) and the pdf values
            supp, pdf = self._get_kde("E", i, lambda x: np.log10(x))
            # exponentiate the support, because we rescale the axis in the end
            ax.plot(
                np.power(10, supp),
                pdf,
                color=color[c],
                zorder=assoc_prob[c] + 1,
                lw=lw,
            )
        _, yhigh = ax.get_ylim()
        ax.set_xscale("log")

        for c, i in enumerate(indices):
            ax.vlines(
                self.events.energies[mask][c].to_value(u.GeV),
                yhigh,
                1.05 * yhigh,
                color=color[c],
                lw=lw * 0.8,
                zorder=assoc_prob[c] + 1,
            )
            if highlight is not None and highlight[i]:
                x, y = self._get_kde("E", i, lambda x: np.log10(x))
                idx_posterior = np.argmax(y)
                ax.plot(
                    [
                        np.power(10, x[idx_posterior]),
                        self.events.energies[mask][c].to_value(u.GeV),
                    ],
                    [y[idx_posterior], yhigh],
                    lw=0.5,
                    color="black",
                    ls="--",
                )

            elif highlight is None and assoc_threshold is not None:
                if assoc_prob[c] >= assoc_threshold:
                    # if we have more than threshold prob, link both lines up
                    x, y = self._get_kde("E", i, lambda x: np.log10(x))
                    idx_posterior = np.argmax(y)
                    ax.plot(
                        [
                            np.power(10, x[idx_posterior]),
                            self.events.energies[mask][c].to_value(u.GeV),
                        ],
                        [y[idx_posterior], yhigh],
                        lw=0.5,
                        color="black",
                        ls="--",
                    )
        if plot_text:
            ax.text(
                1.3e2,
                yhigh * 1.025,
                "$\hat E$",
                fontsize=textsize,
                verticalalignment="center",
            )

        if source_name:
            ax.text(
                0.95,
                0.95,
                source_name,
                transform=ax.transAxes,
                ha="right",
                va="top",
                fontsize=textsize,
            )

        ax.set_xlabel(r"$E~[\mathrm{GeV}]$")
        ax.set_ylabel("pdf")
        ax.set_xlim(8e1, 1.4e9)
        return ax, mapper

    def plot_energy_posterior(
        self,
        center: Union[SkyCoord, int, None] = None,
        assoc_idx: int = 0,
        radius: Union[u.Quantity[u.deg], None] = None,
        color_scale: str = "lin",
        highlight: Union[Iterable, None] = None,
        assoc_threshold: Union[float, None] = 0.2,
        source_name: str = "",
        lw: float = 1.0,
        plot_text: bool = True,
        textsize: float = 8,
    ):
        """
        Plot energy posteriors in log10-space.
        Color corresponds to association probability.
        :param center: SkyCoord, int identifying PS or None to center selection on
        :param assoc_idx: integer identifying the source component to calculate assoc prob
        :param radius: if center is not None, select only events within radius around center
        :param color_scale: color scale of assoc prob, either "lin" or "log"
        :param highlight: List of event indices to highlight in plot, defaults to
            all events with association probability larger than `assoc_threshold` to selected source component.
        :param assoc_threshold: If highlight==None, highlight above this association probability.
        """

        fig, ax = plt.subplots(dpi=150)
        if isinstance(center, int):
            center = self.get_src_position(center)
        ax, mapper = self._plot_energy_posterior(
            ax,
            center,
            assoc_idx,
            radius,
            color_scale,
            highlight=highlight,
            assoc_threshold=assoc_threshold,
            source_name=source_name,
            lw=lw,
            plot_text=plot_text,
            textsize=textsize,
        )
        fig.colorbar(mapper, ax=ax, label=f"association probability to {assoc_idx:n}")

        return fig, ax

    def _plot_roi(
        self,
        center,
        ax,
        radius,
        assoc_idx,
        color_scale,
        highlight: Union[Iterable, None] = None,
        source_name: str = "",
        s: float = 30.0,
        textsize: float = 8,
    ):
        ev_class = np.array(self._get_event_classifications())
        assoc_prob = ev_class[:, assoc_idx]

        if highlight is not None:
            highlight = np.atleast_1d(highlight)
            if not highlight.size == assoc_prob.size:
                raise ValueError("highlight must have same length as events")

        min = 0.0
        max = 1.0
        if color_scale == "lin":
            norm = colors.Normalize(min, max, clip=True)
        elif color_scale == "log":
            norm = colors.LogNorm(1e-8, max, clip=True)
        else:
            raise ValueError("No other scale supported")
        mapper = cm.ScalarMappable(norm=norm, cmap=CMAP)
        color = mapper.to_rgba(assoc_prob)

        events = self.events
        events.coords.representation_type = "spherical"
        coords = events.coords

        sep = events.coords.separation(center).deg
        mask = sep <= radius.to_value(u.deg)
        indices = np.arange(self._events.N, dtype=int)[mask]

        ax.scatter(
            center.ra.deg,
            center.dec.deg,
            marker="x",
            color="black",
            zorder=10,
            alpha=0.4,
            transform=ax.get_transform("icrs"),
        )

        for c, i in enumerate(indices):
            edgecolor = "none"
            if highlight is not None:
                if highlight[i]:
                    edgecolor = colors.colorConverter.to_rgba("magenta", alpha=0.5)
                    ax.scatter(
                        coords[i].ra.deg,
                        coords[i].dec.deg,
                        color=color[i],
                        zorder=2.0,
                        transform=ax.get_transform("icrs"),
                        edgecolor=edgecolor,
                        facecolor="none",
                        s=s,
                    )

            ax.scatter(
                coords[i].ra.deg,
                coords[i].dec.deg,
                color=color[i],
                zorder=assoc_prob[i] + 1,
                transform=ax.get_transform("icrs"),
                s=s,
            )

        if source_name:
            ax.text(
                0.05,
                0.95,
                source_name,
                transform=ax.transAxes,
                ha="left",
                va="top",
                fontsize=textsize,
            )

        ax.set_xlabel("RA")
        ax.set_ylabel("DEC")
        ax.grid()

        return ax, mapper

    @u.quantity_input
    def plot_roi(
        self,
        center: Union[SkyCoord, int] = 0,
        radius: u.Quantity[u.deg] = 5.0 * u.deg,
        assoc_idx: int = 0,
        color_scale: str = "lin",
        highlight: Union[Iterable, None] = None,
        source_name: str = "",
        s: float = 30.0,
        textsize: float = 8,
    ):
        """
        Create plot of the ROI.
        Events are colour-coded dots, color corresponding
        to the association probability to the point source proposed.
        Assumes there is a point source in self._sources[0].
        Size of events are meaningless.
        :param center: either SkyCoord or PS index to center the plot on
        :param radius: Radius of sky plot
        :param assoc_idx: source idx to calculate the association probability
        :param color_scale: display association probability on "lin" or "log" scale
        :param highlight: Iterable of event indices to highlight in plot.
        """

        if isinstance(center, int):
            center = self.get_src_position(center)

        # we are working in degrees here
        fig, ax = plt.subplots(
            subplot_kw={
                "projection": "astro degrees zoom",
                "center": center,
                "radius": f"{radius.to_value(u.deg)} deg",
            },
            dpi=150,
        )

        ax, mapper = self._plot_roi(
            center,
            ax,
            radius,
            assoc_idx,
            color_scale,
            highlight=highlight,
            source_name=source_name,
            s=s,
            textsize=textsize,
        )
        fig.colorbar(mapper, ax=ax, label=f"association probability to {assoc_idx:n}")

        return fig, ax

    @u.quantity_input
    def plot_energy_and_roi(
        self,
        center: Union[SkyCoord, int] = 0,
        assoc_idx: int = 0,
        radius: u.Quantity[u.deg] = 5 * u.deg,
        color_scale: str = "lin",
        highlight: Union[Iterable, None] = None,
        assoc_threshold: float = 0.2,
        figsize=(8, 3),
        source_name: str = "",
        lw: float = 1,
        s: float = 20.0,
        plot_text: bool = True,
        textsize: float = 8,
    ):
        """
        Create plot of the ROI.
        Events are colour-coded dots, color corresponding
        to the association probability to the point source proposed.
        Assumes there is a point source in self._sources[0].
        Size of events are meaningless.
        :param center: either SkyCoord or PS index to center the plot on
        :param radius: Radius of sky plot
        :param assoc_idx: source idx to calculate the association probability
        :param color_scale: display association probability on "lin" or "log" scale
        :param highlight: Iterable of event indices to highlight in plot.
        :param assoc_threshold: If highlight==None, highlight above this association probability.
        :param figsize: Tuple passed to pyplot.
        """

        fig = plt.figure(dpi=150, figsize=figsize)
        gs = fig.add_gridspec(
            1,
            2,
            width_ratios=(0.8, 1.0),
            left=0.05,
            right=0.95,
            bottom=0.05,
            top=0.95,
            wspace=0.13,
            hspace=0.05,
        )

        axs = []

        ax = fig.add_subplot(gs[0, 1])

        if isinstance(center, int):
            center = self.get_src_position(center)

        ax, mapper = self._plot_energy_posterior(
            ax,
            center,
            assoc_idx,
            radius,
            color_scale,
            highlight=highlight,
            assoc_threshold=assoc_threshold,
            lw=lw,
            plot_text=plot_text,
            textsize=textsize,
        )

        ax.set_xlabel(r"$E~[\mathrm{GeV}]$")
        ax.yaxis.set_ticklabels([])
        ax.yaxis.set_ticks([])
        ax.set_ylabel("posterior pdf")
        axs.append(ax)
        fig.colorbar(mapper, label="association probability", ax=ax)

        ax = fig.add_subplot(
            gs[0, 0],
            projection="astro degrees zoom",
            center=center,
            radius=f"{radius.to_value(u.deg)} deg",
        )

        ax, _ = self._plot_roi(
            center,
            ax,
            radius,
            assoc_idx,
            color_scale,
            highlight=highlight,
            source_name=source_name,
            s=s,
            textsize=textsize,
        )
        axs.insert(0, ax)

        return fig, axs

    def _calculate_flux_grid(self, energy_unit, area_unit, E_power):

        E = np.geomspace(1e2, 1e9, 1_000) << u.GeV

        if not self._sources.point_source:
            raise ValueError("A valid source list is required")

        flux_unit = 1 / energy_unit / area_unit / u.s
        if not self._reload:
            inputs = self._get_fit_inputs()
            iterations = self._fit_output._iter_sampling
            chains = self._fit_output.chains

        else:
            # Need try-except blocks for case of pgamma
            inputs = self._fit_inputs
            chains = self._fit_meta["chains"]
            iterations = self._fit_meta["iter_sampling"]

        if self._fit_index:
            alpha = self["src_index"]
        elif self._power_law or self._logparabola:
            alpha = inputs["src_index"]
        if self._fit_beta:
            beta = ["beta_index"]
        elif self._logparabola:
            beta = inputs["beta_index"]
        if self._fit_Enorm:
            E0 = self["E0_src"]
        elif self._logparabola:
            E0 = inputs["E0_src"]
        F = self["F"]

        F = F.reshape((iterations * chains, F.size // (iterations * chains)))
        if self._fit_index:
            N = alpha.size // (iterations * chains)
        elif self._fit_beta:
            N = beta.size // (iterations * chains)
        elif self._fit_Enorm:
            N = E0.size // (iterations * chains)

        share_index = N == 1
        N_samples = iterations * chains

        self._flux_grid = np.zeros((len(self._sources.point_source), E.size, N_samples))

        for c_ps, ps in enumerate(self._sources.point_source):
            if share_index:
                if self._fit_index:
                    index_vals = alpha.flatten()
                if self._fit_beta:
                    beta_vals = beta.flatten()
                if self._fit_Enorm:
                    E0_vals = E0.flatten()

            else:
                if self._fit_index:
                    index_vals = alpha[:, c_ps].flatten()
                if self._fit_beta:
                    beta_vals = beta[:, c_ps].flatten()
                if self._fit_Enorm:
                    E0_vals = E0[:, c_ps].flatten()

            if not self._fit_index and not self._pgamma:
                index_vals = alpha[c_ps]
                ps.flux_model.spectral_shape.set_parameter("index", index_vals)

            if not self._fit_beta and self._logparabola:
                beta_vals = beta[c_ps]
                ps.flux_model.spectral_shape.set_parameter("beta", beta_vals)

            if not self._fit_Enorm and self._logparabola:
                E0_vals = E0[c_ps]
                ps.flux_model.spectral_shape.set_parameter(
                    "norm_energy", E0_vals * u.GeV
                )

            flux_int = F[:, c_ps].flatten()

            flux_grid = np.zeros((E.size, N_samples))

            for c in range(N_samples):
                if self._fit_index:
                    ps.flux_model.spectral_shape.set_parameter("index", index_vals[c])

                if self._fit_beta:
                    ps.flux_model.spectral_shape.set_parameter("beta", beta_vals[c])

                if self._fit_Enorm:
                    ps.flux_model.spectral_shape.set_parameter(
                        "norm_energy", E0_vals[c] * u.GeV
                    )

                flux = ps.flux_model.spectral_shape(E).to_value(
                    flux_unit,
                    equivalencies=u.spectral(),
                )

                # Needs to be in units used by stan
                int_flux = ps.flux_model.total_flux_int.to_value(1 / u.m**2 / u.s)

                flux_grid[:, c] = (
                    flux
                    / int_flux
                    * flux_int[c]
                    * np.power(
                        E.to_value(energy_unit, equivalencies=u.spectral()), E_power
                    )
                )

            self._flux_grid[c_ps] = flux_grid

    def _calculate_quantiles(self, source_idx, LL, UL):

        E = np.geomspace(1e2, 1e9, 1_000) << u.GeV

        lower = np.zeros(E.size)
        upper = np.zeros(E.size)

        if source_idx == -1:
            flux_grid = self._flux_grid.sum(axis=0)
        else:
            flux_grid = self._flux_grid[source_idx]

        for c in range(E.size):
            lower[c] = np.quantile(flux_grid[c], LL)
            upper[c] = np.quantile(flux_grid[c], UL)

        return lower, upper

    def plot_flux_band(
        self,
        E_power: float = 0.0,
        credible_interval: Union[float, List[float]] = 0.5,
        source_idx: int = 0,
        energy_unit=u.TeV,
        area_unit=u.cm**2,
        x_energy_unit=u.GeV,
        upper_limit: bool = False,
        figsize=(8, 3),
        ax=None,
        **kwargs,
    ):
        """
        Plot flux uncertainties.
        :param E_power: float, plots flux * E**E_power.
        :param credible_interval: set (equal-tailed) credible intervals to be plotted.
        :param source_idx: Choose which point source's flux to plot. -1 for sum over all PS.
        :param energy_unit: Choose your favourite flux energy unit.
        :param area_unit: Choose your favourite flux area unit.
        :param x_energy_unit: Choose your favourite abscissa energy unit
        :param upper_limit: Set to True if only upper limit should be displayed
        :param figsize: Figsize for new figure (requiring `ax=None`)
        :param ax: Reuse existing axis, defaults to creating a new figure with single axis
        :param kwargs: Remaining kwargs will be passed to `pyplot.axis.fill_between` or `pyplot.axis.plot`
        """

        # Have some defaults for plotting
        fill_kwargs = dict(
            alpha=0.3,
            color="C0",
            edgecolor="none",
        )
        limit_kwargs = dict(
            alpha=0.3,
            color="C0",
            marker=r"$\downarrow$",
            markevery=0.06,
            markersize=10,
        )

        fill_kwargs |= kwargs
        limit_kwargs |= kwargs

        # Save some time calculating if the previous calculation has already used the same E_power
        try:
            if not np.isclose(self._E_power, E_power):
                raise AttributeError
        except AttributeError:
            self._calculate_flux_grid(energy_unit, area_unit, E_power)
        finally:
            self._E_power = E_power

        flux_unit = 1 / energy_unit / area_unit / u.s
        E = np.geomspace(1e2, 1e9, 1_000) << u.GeV

        if ax is None:
            fig, ax = plt.subplots(figsize=figsize)
        else:
            fig = ax.get_figure()

        # Find the interval to be plotted
        credible_interval = np.atleast_1d(credible_interval)
        for CI in credible_interval:
            if upper_limit:
                UL = CI
                LL = 0.0  # dummy
            else:
                UL = 0.5 - CI / 2
                LL = 0.5 + CI / 2

            lower, upper = self._calculate_quantiles(source_idx, LL, UL)

            if not upper_limit:
                ax.fill_between(
                    E.to_value(
                        x_energy_unit,
                        equivalencies=u.spectral(),
                    ),
                    lower,
                    upper,
                    **fill_kwargs,
                )
            else:
                ax.plot(
                    E.to_value(x_energy_unit, equivalencies=u.spectral()),
                    upper,
                    **limit_kwargs,
                    # TODO fix alignment of arrow base to the line
                )

        ax.set_xscale("log")
        ax.set_yscale("log")

        ax.set_xlabel(f"$E$ [{x_energy_unit.to_string('latex_inline')}]")
        ax.set_ylabel(
            f"flux [{(energy_unit**E_power * flux_unit).unit.to_string('latex_inline')}]"
        )
        if upper_limit:
            ax.set_ylim(bottom=np.min(upper) * 0.8)

        return fig, ax

    def plot_peak_energy_flux(
        self,
        ax,
        levels=[0.5, 0.683, 0.95],
        energy_unit=u.TeV,
        area_unit=u.cm**2,
        x_energy_unit=u.GeV,
    ):
        """
        Plot 2d kde contours of peak energy flux and energy at which peak lies
        :param ax: Axis in which to plot
        :param levels: HDI levels to plot
        :param energy_unit: flux energy unit, i.e. energy_unit / area_unit / s
        :param area_unit: flux area unit, i.e. energy_unit / area_unit / s
        :param x_energy_unit: energy unit of x-axis
        """

        from matplotlib.lines import Line2D
        import seaborn as sns

        handles, labels = ax.get_legend_handles_labels()

        levels = np.sort(1 - np.atleast_1d(levels))
        try:
            E_peak = self._fit_output["E_peak"].squeeze() << u.GeV
            peak_flux = self._fit_output["peak_energy_flux"].squeeze() << u.GeV / u.m**2
        except:  # TODO find proper exception
            E_peak = self._fit_output.stan_variable("E_peak").squeeze() << u.GeV
            peak_flux = (
                self._fit_output.stan_varable("peak_energy_flux") << u.GeV / u.m**2
            )
        mask = peak_flux.value > 0.0
        data = {
            "E": E_peak.to_value(x_energy_unit, equivalencies=u.spectral())[mask],
            "flux": peak_flux.to_value(energy_unit / area_unit)[mask],
        }

        sns.kdeplot(data, x="E", y="flux", ax=ax, levels=levels, cmap=CMAP)

        colours = ax.collections[-1]._mapped_colors

        tex = plt.rcParams["text.usetex"]
        for c, l in zip(colours, levels):
            handles.append(Line2D([0], [0], color=c))
            if tex:
                label = rf"{int((1-l)*100):d}\% CR"
            else:
                label = rf"{int((1-l)*100):d}% CR"
            labels.append(label)
        ax.legend(handles, labels)

        # this is an effing mess
        legend = ax.get_legend()
        renderer = plt.gcf().canvas.get_renderer()
        extends = [t.get_window_extent(renderer).width for t in legend.get_texts()]
        max_extend = max(extends)
        for t, e in zip(legend.get_texts(), extends):
            t.set_position((max_extend - e, 0))

    def save(
        self,
        path: Path,
        overwrite: bool = False,
        save_json: bool = False,
        use_timestamp: bool = False,
    ):
        """
        Save fit to h5 file.
        :param path: Path to which fit is saved.
        :param overwrite: Set to `True` to overwrite existing file,
            else timestamp is appended to `path` to avoid overwriting.
        param save_json: Set to `True` if arviz json output should be saved.
            uses provided path with .json extension.
        """

        # Check if filename consists of a path to some directory as well as the filename
        dirname = os.path.dirname(path)
        filename = os.path.basename(path)
        if dirname:
            if not os.path.exists(dirname):
                logger.warning(
                    f"{dirname} does not exist, saving instead to {os.getcwd()}"
                )
                dirname = os.getcwd()
        else:
            dirname = os.getcwd()
        path = Path(dirname) / Path(filename)

        if (os.path.exists(path) and not overwrite) or use_timestamp:
            if os.path.exists(path):
                logger.warning(f"File {filename} already exists.")
            file = os.path.splitext(filename)[0]
            ext = os.path.splitext(filename)[1]
            file += f"_{int(thyme())}"
            filename = file + ext

        path = Path(dirname) / Path(filename)

        with h5py.File(path, "w") as f:

            fit_folder = f.create_group("fit")
            inputs_folder = fit_folder.create_group("inputs")
            outputs_folder = fit_folder.create_group("outputs")
            meta_folder = fit_folder.create_group("meta")
            source_folder = f.create_group("sources")

            # Create config from sources
            config = HierarchicalNuConfig.make_config(self.sources)
            config_string = OmegaConf.to_yaml(config)
            source_folder.create_dataset("config", data=config_string)

            for key, value in self._fit_inputs.items():
                inputs_folder.create_dataset(key, data=value)

            # All quantities with event_types dependency follow this list's order
            inputs_folder.create_dataset(
                "event_types", data=[_.S for _ in self._event_types]
            )
            try:
                Emin_det = Parameter.get_parameter("Emin_det")
                inputs_folder.create_dataset(
                    "Emin_det", data=Emin_det.value.to_value(u.GeV)
                )
            except ValueError:
                for dm in self._event_types:
                    Emin_det = Parameter.get_parameter(f"Emin_det_{dm.P}")
                    inputs_folder.create_dataset(
                        f"Emin_det_{dm.P}", data=Emin_det.value.to_value(u.GeV)
                    )

            for key, value in self._fit_output.stan_variables().items():
                if key == "irf_return":
                    n_entries = len(value[0])
                    for n in range(n_entries):
                        if value[0][n].ndim < 2:
                            out = np.concatenate([_[n] for _ in value])
                        else:
                            out = np.vstack([_[n] for _ in value])
                        outputs_folder.create_dataset(key+f".{n}", data=out)
                    continue
                outputs_folder.create_dataset(key, data=value) 

            # Save some metadata for debugging, easier loading from file
            if np.any(self._fit_output.divergences):
                divergences = self._fit_output.method_variables()["divergent__"]
                meta_folder.create_dataset(
                    "divergences", data=np.argwhere(divergences == 1.0)
                )
            meta_folder.create_dataset("chains", data=self._fit_output.chains)
            meta_folder.create_dataset(
                "iter_sampling", data=self._fit_output._iter_sampling
            )
            meta_folder.create_dataset("runset", data=str(self._fit_output.runset))
            meta_folder.create_dataset("diagnose", data=self._fit_output.diagnose())
            f.create_dataset("version", data=git_hash)

            summary = self._fit_output.summary()
            meta = self._fit_output.method_variables()

            method_keys = [
                "lp__",
                "stepsize__",
                "treedepth__",
                "n_leapfrog__",
            ]

            # List of keys for which we are looking in the entirety of stan parameters
            key_stubs = [
                "L",
                "_luminosity",
                "src_index",
                "_src_index",
                "E[",
                "Esrc[",
                "F_atmo",
                "diffuse_norm",
                "F_diff",
                "diff_index",
                "Nex",
                "f_det",
                "f_arr",
                "logF",
                "Ftot",
                "Fs",
            ]

            keys = []
            for k, v in summary["R_hat"].items():
                for key in key_stubs:
                    if key in k:
                        keys.append(k)
                        break

            R_hat = np.array([summary["R_hat"][k] for k in keys])
            if "ESS_bulk" in summary.keys():
                ESS_bulk = np.array([summary["ESS_bulk"][k] for k in keys])
                ESS_tail = np.array([summary["ESS_tail"][k] for k in keys])
                meta_folder.create_dataset("ESS_bulk", data=ESS_bulk)
                meta_folder.create_dataset("ESS_tail", data=ESS_tail)
            if "N_Eff" in summary.keys():
                N_Eff = np.array([summary["N_Eff"][k] for k in keys])
                meta_folder.create_dataset("N_Eff", data=N_Eff)

            meta_folder.create_dataset("R_hat", data=R_hat)
            meta_folder.create_dataset("parameters", data=np.array(keys, dtype="S"))

            for key in method_keys:
                meta_folder.create_dataset(key, data=meta[key])

        self.events.to_file(path, append=True)

        # Add priors separately
        self.priors.addto(path, "priors")

        if save_json:
            df = av.from_cmdstanpy(self._fit_output)
            json_path = Path(dirname) / Path(os.path.splitext(filename)[0] + ".json")
            df.to_json(json_path)

        return path  # noqa: F821

    def diagnose(self):
        """
        Print fit diagnosis
        """

        try:
            print(self._fit_output.diagnose())
        except:
            print(self._fit_meta["diagnose"].decode("ascii"))

    def save_csvfiles(self, directory):
        """
        Save cmdstanpy csv files
        :param directory: Directory to save csv files to.
        """

        self._fit_output.save_csvfiles(directory)

    @classmethod
    def from_file(cls, *filename):
        """
        Load fit output from file. Allows to
        make plots and run classification check.
        :param filename: single or multiple filenames to be loaded.
        """

        if len(filename) == 1:

            (
                event_types,
                events,
                obs_time_dict,
                priors,
                fit_inputs,
                outputs,
                meta,
                config,
            ) = cls._from_file(filename[0])

            config_parser = ConfigParser(OmegaConf.create(config))
            sources = config_parser.sources
            fit = cls(sources, event_types, events, obs_time_dict, priors, reload=True)

        else:
            outputs = {}
            meta = {}
            fit_outputs = []
            fit_meta = []
            configs = []
            for file in filename:
                (
                    event_types,
                    events,
                    obs_time_dict,
                    priors,
                    fit_inputs,
                    outputs,
                    meta,
                    config,
                ) = cls._from_file(file)
                fit_outputs.append(outputs)
                fit_meta.append(meta)
                if configs:
                    # Check that all source configurations are the same
                    if not configs[-1] == config:
                        raise ValueError("Cannot stack fits of different configs")
                configs.append(config)

            keys = fit_outputs[0].keys()
            for key in keys:
                outputs[key] = np.vstack([_[key] for _ in fit_outputs])
                # Some assert statement for the correct stacking?

            keys = fit_meta[0].keys()
            for key in keys:
                if key == "parameters":
                    meta[key] = fit_meta[0][key]
                elif key == "iter_sampling":
                    if not np.unique(np.array([_[key] for _ in fit_meta])).size == 1:
                        raise ValueError(
                            "Cannot stack fits of different sampling length"
                        )
                    meta[key] = fit_meta[0][key]
                elif key == "chains":
                    if not np.unique(np.array([_[key] for _ in fit_meta])).size == 1:
                        raise ValueError(
                            "Cannot stack fits of different sampling length"
                        )
                    meta[key] = np.sum([_[key] for _ in fit_meta])
                else:
                    meta[key] = np.vstack([_[key] for _ in fit_meta])

            config_parser = ConfigParser(OmegaConf.create(configs[-1]))
            sources = config_parser.sources
            fit = cls(sources, event_types, events, obs_time_dict, priors, reload=True)

        fit._fit_output = outputs
        fit._fit_inputs = fit_inputs
        fit._fit_meta = meta

        if "src_index_grid" in fit_inputs.keys():
            fit._def_var_names.append("L")
            fit._def_var_names.append("src_index")

        if "beta_index_grid" in fit_inputs.keys():
            fit._def_var_names.append("beta_index")

        if "E0_src_grid" in fit_inputs.keys():
            fit._def_var_names.append("E0_src")

        if sources.point_source:
            fit._def_var_names.append("Nex_src")

        if "diff_index_grid" in fit_inputs.keys():
            fit._def_var_names.append("diffuse_norm")
            fit._def_var_names.append("diff_index")

        if "atmo_integ_val" in fit_inputs.keys():
            fit._def_var_names.append("F_atmo")

        return fit

    @staticmethod
    def _from_file(filename):

        fit_inputs = {}
        fit_outputs = {}
        fit_meta = {}

        with h5py.File(filename, "r") as f:
            if "fit" not in f.keys():
                raise ValueError("File is not a saved hierarchical_nu fit.")

            try:
                for k, v in f["fit/meta"].items():
                    fit_meta[k] = v[()]
            except KeyError:
                fit_meta["chains"] = 1
                fit_meta["iter_sampling"] = 1000

            for k, v in f["fit/inputs"].items():

                fit_inputs[k] = v[()]

            for k, v in f["fit/outputs"].items():
                # Add extra dimension for number of chains
                if k == "local_pars" or k == "global_pars":
                    continue

                temp = v[()]
                if len(temp.shape) == 1:
                    # non-vector variable
                    fit_outputs[k] = temp.reshape(
                        (fit_meta["chains"], fit_meta["iter_sampling"])
                    )
                else:
                    # Reshape to chains x draws x dim
                    fit_outputs[k] = temp.reshape(
                        (
                            fit_meta["chains"],
                            fit_meta["iter_sampling"],
                            *temp.shape[1:],
                        )
                    )
            # requires config parser, which in turn imports fit, which in turn imports config parser...
            config = f["sources/config"][()].decode("ascii")

        event_types = [
            Refrigerator.stan2dm(_) for _ in fit_inputs["event_types"].tolist()
        ]

        obs_time = fit_inputs["T"] * u.s

        obs_time_dict = {et: obs_time[k] for k, et in enumerate(event_types)}

        try:
            priors = Priors.from_group(filename, "priors")
        except KeyError:
            # lazy fix for backwards compatibility
            priors = Priors()

        events = Events.from_file(filename, apply_cuts=False)

        try:
            Emin_det = fit_inputs["Emin_det"]
            mask = events.energies >= Emin_det * u.GeV
            events.select(mask)
        except KeyError:
            mask = np.full(events.N, True)
            for dm in event_types:
                try:
                    Emin_det = fit_inputs[f"Emin_det_{dm.P}"]
                    mask[events.types == dm.S] = (
                        events.energies[events.types == dm.S] >= Emin_det * u.GeV
                    )
                except KeyError:
                    # backwards compatibility
                    pass
            events.select(mask)

        return (
            event_types,
            events,
            obs_time_dict,
            priors,
            fit_inputs,
            fit_outputs,
            fit_meta,
            config,
        )

<<<<<<< HEAD
    '''
    def diagnose(self):
        """
        Print fit diagnose message.
        """

        try:
            print(self._fit_output.diagnose())
        except AttributeError:
            # TODO make compatible with loading multiple fits
            print(self._fit_meta["diagnose"])
    '''

=======
>>>>>>> 48b0539e
    def check_classification(self, sim_outputs):
        """
        For the case of simulated data, check if
        events are correctly classified into the
        different source categories.
        :param sim_outputs: True associations of events, using `Lambda` of simulation.
        """

        Ns = len([s for s in self._sources.sources if isinstance(s, PointSource)])

        event_labels = sim_outputs["Lambda"] - 1

        prob_each_src = self._get_event_classifications()

        source_labels = ["src%i" % src for src in range(Ns)]

        if self._sources.atmospheric and self._sources.diffuse:
            source_labels.append("diff")
            source_labels.append("atmo")

        elif self._sources.diffuse:
            source_labels.append("diff")

        elif self._sources.atmospheric:
            source_labels.append("atmo")

        wrong = []
        assumed = []
        correct = []

        for i in range(len(prob_each_src)):
            classified = np.where(prob_each_src[i] == np.max(prob_each_src[i]))[0][
                0
            ] == int(event_labels[i])

            if not classified:
                wrong.append(i)

                print("Event %i is misclassified" % i)

                for src in range(Ns):
                    print("P(src%i) = %.6f" % (src, prob_each_src[i][src]))

                if self._sources.atmospheric and self._sources.diffuse:
                    print("P(diff) = %.6f" % prob_each_src[i][Ns])
                    print("P(atmo) = %.6f" % prob_each_src[i][Ns + 1])

                elif self._sources.diffuse:
                    print("P(diff) = %.6f" % prob_each_src[i][Ns])

                elif self._sources.atmospheric:
                    print("P(atmo) = %.6f" % prob_each_src[i][Ns])

                print("The correct component is", source_labels[int(event_labels[i])])
                correct.append(source_labels[int(event_labels[i])])
                assumed.append(source_labels[np.argmax(prob_each_src[i])])

        if not wrong:
            print("All events are correctly classified")
        else:
            print(
                "A total of %i events out of %i are misclassified"
                % (len(wrong), len(event_labels))
            )

        return wrong, assumed, correct

    @property
    def chains(self):
        """
        Return number of chains
        """

        if self._reload:
            return self._fit_meta["chains"]
        else:
            return self._fit_output.chains

    @property
    def iterations(self):
        """
        Return number of iterations per chain
        """

        if self._reload:
            return self._fit_meta["iter_sampling"]
        else:
            return self._fit_output.num_draws_sampling

    def _get_event_classifications(self):
        """
        Get list of event classifications
        """

        # logprob (lp) is a misnomer, this is actually the rate parameter of each source component
        if not self._reload:
            logprob = self._fit_output.stan_variable("lp").transpose(1, 2, 0)
        else:
            # We are in a reloaded state and _fit_output is a dictionary
            # also the shape is "wrong" for transpose()
            logprob = (
                self._fit_output["lp"]
                .reshape(
                    (
                        self._fit_meta["chains"] * self._fit_meta["iter_sampling"],
                        *self._fit_output["lp"].shape[2:],
                    )
                )
                .transpose(1, 2, 0)
            )

        # the sum normalises to all source components
        ratio = np.exp(logprob) / np.sum(np.exp(logprob), axis=1)[:, np.newaxis, :]
        # axes are now event, component, sample
        # average over samples, hence axis=-1
        assoc_prob = np.average(ratio, axis=-1).tolist()
        return assoc_prob

    def _get_fit_inputs(self):
        """
        Return dictionary of fit inputs, passed to cmdstanpy
        """

        self._get_par_ranges()
        fit_inputs = {}
        if self._events.N == 0:
            raise ValueError("Cannot perform fits with zero events")
        fit_inputs["N"] = self._events.N
        if self._nshards not in [0, 1]:
            # Number of shards and max. events per shards only used if multithreading is desired
            fit_inputs["N_shards"] = self._nshards
            fit_inputs["J"] = ceil(fit_inputs["N"] / fit_inputs["N_shards"])
        fit_inputs["Ns_tot"] = len([s for s in self._sources.sources])
        fit_inputs["Edet"] = self._events.energies.to_value(u.GeV)
        fit_inputs["omega_det"] = self._events.unit_vectors
        fit_inputs["omega_det"] = [
            (_ / np.linalg.norm(_)).tolist() for _ in fit_inputs["omega_det"]
        ]
        fit_inputs["event_type"] = self._events.types
        fit_inputs["kappa"] = self._events.kappas
        fit_inputs["ang_err"] = self._events.ang_errs.to_value(u.rad)
        fit_inputs["Ns"] = len(
            [s for s in self._sources.sources if isinstance(s, PointSource)]
        )

        redshift = [
            s.redshift
            for s in self._sources.sources
            if isinstance(s, PointSource)
            or isinstance(s.flux_model, IsotropicDiffuseBG)
        ]
        D = [
            luminosity_distance(s.redshift).value
            for s in self._sources.sources
            if isinstance(s, PointSource)
        ]
        src_pos = [
            icrs_to_uv(s.dec.to_value(u.rad), s.ra.to_value(u.rad))
            for s in self._sources.sources
            if isinstance(s, PointSource)
        ]

        fit_inputs["z"] = redshift
        fit_inputs["D"] = D
        fit_inputs["varpi"] = src_pos

        fit_inputs["Emin"] = Parameter.get_parameter("Emin").value.to_value(u.GeV)
        fit_inputs["Emax"] = Parameter.get_parameter("Emax").value.to_value(u.GeV)

        if fit_inputs["Emin"] < 1e2:
            raise ValueError("Emin is lower than detector minimum energy")
        if fit_inputs["Emax"] > 1e9:
            raise ValueError("Emax is higher than detector maximum energy")

        if self._sources.point_source:
            fit_inputs["Emin_src"] = [
                ps.frame.transform(
                    Parameter.get_parameter("Emin_src").value, ps.redshift
                ).to_value(u.GeV)
                for ps in self._sources.point_source
            ]
            fit_inputs["Emax_src"] = [
                ps.frame.transform(
                    Parameter.get_parameter("Emax_src").value, ps.redshift
                ).to_value(u.GeV)
                for ps in self._sources.point_source
            ]

            if np.min(fit_inputs["Emin_src"]) < fit_inputs["Emin"]:
                raise ValueError(
                    "Minimum source energy may not be lower than minimum energy overall"
                )
            if np.max(fit_inputs["Emax_src"]) > fit_inputs["Emax"]:
                raise ValueError(
                    "Maximum source energy may not be higher than maximum energy overall"
                )

        if self._sources.diffuse:
            fit_inputs["Emin_diff"] = self._sources.diffuse.frame.transform(
                Parameter.get_parameter("Emin_diff").value,
                self._sources.diffuse.redshift,
            ).to_value(u.GeV)
            fit_inputs["Emax_diff"] = self._sources.diffuse.frame.transform(
                Parameter.get_parameter("Emax_diff").value,
                self._sources.diffuse.redshift,
            ).to_value(u.GeV)
            fit_inputs["Enorm_diff"] = (
                self._sources.diffuse.flux_model.spectral_shape._normalisation_energy.to_value(
                    u.GeV
                )
            )

            if fit_inputs["Emin_diff"] < fit_inputs["Emin"]:
                raise ValueError(
                    "Minimum diffuse energy may not be lower than minimum energy overall"
                )
            if fit_inputs["Emax_diff"] > fit_inputs["Emax"]:
                raise ValueError(
                    "Maximum diffuse energy may not be higher than maximum energy overall"
                )

        integral_grid = []
        integral_grid_2d = []
        atmo_integ_val = []
        obs_time = []

        for c, event_type in enumerate(self._event_types):
            obs_time.append(self._observation_time[event_type].to_value(u.s))

        fit_inputs["Ngrid"] = self._exposure_integral[event_type]._n_grid_points

        if self._use_event_tag:
            fit_inputs["event_tag"] = (
                np.array(self._events.get_tags(self._sources)).astype(int) + 1
            )

        if self._sources.point_source:
            # Check for shared source index
            if self._shared_src_index:
                key = "src_index"
                key_beta = "beta_index"
                key_Enorm = "E0_src"

            # Otherwise just use first source in the list
            # src_index_grid is identical for all point sources
            else:
                key = "%s_src_index" % self._sources.point_source[0].name
                key_beta = "%s_beta_index" % self._sources.point_source[0].name
                key_Enorm = "%s_E0_src" % self._sources.point_source[0].name

            if self._fit_index:
                fit_inputs["src_index_grid"] = self._exposure_integral[
                    event_type
                ].par_grids[key]
                # PS parameter limits
                fit_inputs["src_index_min"] = self._src_index_par_range[0]
                fit_inputs["src_index_max"] = self._src_index_par_range[1]
            elif self._logparabola:
                fit_inputs["src_index"] = [
                    ps.flux_model.parameters["index"].value
                    for ps in self._sources.point_source
                ]

            fit_inputs["Lmin"] = self._lumi_par_range[0]
            fit_inputs["Lmax"] = self._lumi_par_range[1]

            if self._fit_beta:
                fit_inputs["beta_index_grid"] = self._exposure_integral[
                    event_type
                ].par_grids[key_beta]
                fit_inputs["beta_index_min"] = self._beta_index_par_range[0]
                fit_inputs["beta_index_max"] = self._beta_index_par_range[1]
                fit_inputs["beta_index_mu"] = self._priors.beta_index.mu
                fit_inputs["beta_index_sigma"] = self._priors.beta_index.sigma
            elif self._logparabola:
                fit_inputs["beta_index"] = [
                    ps.flux_model.parameters["beta"].value
                    for ps in self._sources.point_source
                ]

            if self._fit_Enorm:
                fit_inputs["E0_src_grid"] = self._exposure_integral[
                    event_type
                ].par_grids[key_Enorm]
                fit_inputs["E0_src_min"] = self._E0_src_par_range[0].to_value(u.GeV)
                fit_inputs["E0_src_max"] = self._E0_src_par_range[1].to_value(u.GeV)
                if self._priors.E0_src.name == "lognormal":
                    fit_inputs["E0_src_mu"] = self._priors.E0_src.mu
                    fit_inputs["E0_src_sigma"] = self._priors.E0_src.sigma
                elif self._priors.E0_src.name == "normal":
                    fit_inputs["E0_src_mu"] = self._priors.E0_src.mu.to_value(u.GeV)
                    fit_inputs["E0_src_sigma"] = self._priors.E0_src.sigma.to_value(
                        u.GeV
                    )
            elif self._logparabola:
                fit_inputs["E0"] = [
                    ps.flux_model.parameters["norm_energy"].value.to_value(u.GeV)
                    for ps in self._sources.point_source
                ]

        # Inputs for priors of point sources
        if self._priors.src_index.name not in ["normal", "lognormal"]:
            raise ValueError("No other prior type for source index implemented.")
        fit_inputs["src_index_mu"] = self._priors.src_index.mu
        fit_inputs["src_index_sigma"] = self._priors.src_index.sigma

        if self._priors.luminosity.name == "lognormal":
            fit_inputs["lumi_mu"] = self._priors.luminosity.mu
            fit_inputs["lumi_sigma"] = self._priors.luminosity.sigma
        elif self._priors.luminosity.name == "normal":
            fit_inputs["lumi_mu"] = self._priors.luminosity.mu.to_value(
                self._priors.luminosity.UNITS
            )
            fit_inputs["lumi_sigma"] = self._priors.luminosity.sigma.to_value(
                self._priors.luminosity.UNITS
            )
        elif self._priors.luminosity.name == "pareto":
            fit_inputs["lumi_xmin"] = self._priors.luminosity.xmin.to_value(
                self._priors.luminosity.UNITS
            )
            fit_inputs["lumi_alpha"] = self._priors.luminosity.alpha
        else:
            raise ValueError("No other prior type for luminosity implemented.")

        if self._sources.diffuse:
            # Just take any for now, using default parameters it doesn't matter
            fit_inputs["diff_index_grid"] = self._exposure_integral[
                event_type
            ].par_grids["diff_index"]

            fit_inputs["diff_index_min"] = self._diff_index_par_range[0]
            fit_inputs["diff_index_max"] = self._diff_index_par_range[1]
            fit_inputs["diffuse_norm_min"] = self._diffuse_norm_par_range[0]
            fit_inputs["diffuse_norm_max"] = self._diffuse_norm_par_range[1]

            # Priors for diffuse model
            if self._priors.diffuse_flux.name == "normal":
                fit_inputs["f_diff_mu"] = self._priors.diffuse_flux.mu.to_value(
                    self._priors.diffuse_flux.UNITS
                )
                fit_inputs["f_diff_sigma"] = self._priors.diffuse_flux.sigma.to_value(
                    self._priors.diffuse_flux.UNITS
                )
            elif self._priors.diffuse_flux.name == "lognormal":
                fit_inputs["f_diff_mu"] = self._priors.diffuse_flux.mu
                fit_inputs["f_diff_sigma"] = self._priors.diffuse_flux.sigma
            else:
                raise ValueError(
                    "No other type of prior for diffuse index implemented."
                )
            fit_inputs["diff_index_mu"] = self._priors.diff_index.mu
            fit_inputs["diff_index_sigma"] = self._priors.diff_index.sigma

        if self._sources.atmospheric:
            fit_inputs["atmo_integrated_flux"] = (
                self._sources.atmospheric.flux_model.total_flux_int.to_value(
                    1 / (u.m**2 * u.s)
                )
            )

            fit_inputs["F_atmo_min"] = self._F_atmo_par_range[0]
            fit_inputs["F_atmo_max"] = self._F_atmo_par_range[1]

            # Priors for atmo model
            if self._priors.atmospheric_flux.name == "lognormal":
                fit_inputs["f_atmo_mu"] = self._priors.atmospheric_flux.mu
                fit_inputs["f_atmo_sigma"] = self._priors.atmospheric_flux.sigma
            elif self._priors.atmospheric_flux.name == "normal":
                fit_inputs["f_atmo_mu"] = self._priors.atmospheric_flux.mu.to_value(
                    self._priors.atmospheric_flux.UNITS
                )
                fit_inputs["f_atmo_sigma"] = (
                    self._priors.atmospheric_flux.sigma.to_value(
                        self._priors.atmospheric_flux.UNITS
                    )
                )
            else:
                raise ValueError(
                    "No other prior type for atmospheric flux implemented."
                )
        # use the Eres slices for each event as data input
        # evaluate the splines at eadch event's reco energy
        # make this a loop over the IRFs
        # fix the number of Etrue vals to 14 because we only use it for this one data release
        # first index is event, second IRF Etrue bin

        self._ereco_spline_evals = np.zeros(
            (self.events.N, R2021EnergyResolution._log_tE_grid.size)
        )
        # energy_resolution.ereco_splines has first index as declination of IRF, bin_edges=-[90, -10, 10, 90] in degrees
        _, dec = uv_to_icrs(self.events.unit_vectors)
        dec_idx = np.zeros(self.events.N, dtype=int)
        for et in self._event_types:
            dec_idx[et.S == self.events.types] = (
                np.digitize(
                    dec[et.S == self.events.types].to_value(u.rad),
                    self._exposure_integral[
                        et
                    ].energy_resolution.dec_bin_edges.to_value(u.rad),
                )
                - 1
            )
        log_energies = np.log10(self.events.energies.to_value(u.GeV))

        idxs = (
            np.digitize(
                np.log10(self.events.energies.to_value(u.GeV)),
                R2021EnergyResolution._logEreco_grid_edges,
            )
            - 1
        )
        # safeguard against index errors in stan
        idxs = np.where(idxs == -1, 0, idxs)
        idxs = np.where(
            idxs > R2021EnergyResolution._logEreco_grid.size - 1,
            R2021EnergyResolution._logEreco_grid.size - 1,
            idxs,
        )
        ereco_indexed = R2021EnergyResolution._logEreco_grid[idxs]

        for et in self._event_types:
            for c_d in range(
                self._exposure_integral[et].energy_resolution.dec_binc.size
            ):
                try:
                    self._ereco_spline_evals[
                        (et.S == self.events.types) & (dec_idx == c_d)
                    ] = np.array(
                        [
                            self._exposure_integral[et].energy_resolution._2dsplines[
                                c_d
                            ](
                                logE,
                                self._exposure_integral[
                                    et
                                ].energy_resolution._log_tE_grid,
                                grid=False,
                            )
                            # for logE in ereco_indexed[
                            #    (et.S == self.events.types) & (dec_idx == c_d)
                            # ]
                            for logE in log_energies[
                                (et.S == self.events.types) & (dec_idx == c_d)
                            ]
                        ]
                    )
                except ValueError as e:
                    # When there is no match, ValueError is raised
                    # Clearly this should be an IndexError...
                    pass

        # Cath possible issues with the indexing
        if np.any(np.isnan(self._ereco_spline_evals)) or np.any(
            np.isinf(self._ereco_spline_evals)
        ):
            raise ValueError("Something is wrong, please fix me")
        fit_inputs["ereco_grid"] = self._ereco_spline_evals

        """
        idxs = np.digitize(
            np.log10(self.events.energies.to_value(u.GeV)),
            R2021EnergyResolution._logEreco_grid_edges,
        )
        # safeguard against index errors in stan
        idxs = np.where(idxs == 0, 1, idxs)
        idxs = np.where(
            idxs > R2021EnergyResolution._logEreco_grid.size,
            R2021EnergyResolution._logEreco_grid.size,
            idxs,
        )
        fit_inputs["ereco_idx"] = idxs
        """

        for c, event_type in enumerate(self._event_types):
            integral_grid.append([])
            integral_grid_2d.append([])
            for grid in self._exposure_integral[event_type].integral_grid:

                if len(grid.shape) == 2:
                    integral_grid_2d[-1].append(np.log(grid.to_value(u.m**2)).tolist())

                else:
                    integral_grid[-1].append(np.log(grid.to_value(u.m**2)).tolist())
            """integral_grid.append(
                [
                    np.log(_.to_value(u.m**2)).tolist()
                    for _ in self._exposure_integral[event_type].integral_grid
                ]
            )"""

            if self._sources.atmospheric:
                atmo_integ_val.append(
                    self._exposure_integral[event_type]
                    .integral_fixed_vals[0]
                    .to_value(u.m**2)
                )

        fit_inputs["integral_grid"] = integral_grid
        fit_inputs["integral_grid_2d"] = integral_grid_2d
        fit_inputs["atmo_integ_val"] = atmo_integ_val
        fit_inputs["T"] = obs_time
        # To work with cmdstanpy serialization
        fit_inputs = {
            k: v if not isinstance(v, np.ndarray) else v.tolist()
            for k, v in fit_inputs.items()
        }

        return fit_inputs

    def _get_par_ranges(self):
        """
        Extract the parameter ranges to use in Stan from the
        defined parameters.
        """

        if self._sources.point_source:
            # TODO make similar to spectral parameters, L is not appended to the parameter list of the source
            if self._shared_luminosity:
                key = "luminosity"
            else:
                key = "%s_luminosity" % self._sources.point_source[0].name

            self._lumi_par_range = Parameter.get_parameter(key).par_range
            self._lumi_par_range = self._lumi_par_range.to_value(u.GeV / u.s)

            if self._logparabola or self._power_law:
                self._src_index_par_range = (
                    self._sources.point_source[0].parameters["index"].par_range
                )
            if self._logparabola:
                self._beta_index_par_range = (
                    self._sources.point_source[0].parameters["beta"].par_range
                )
            if self._logparabola or self._pgamma:
                self._E0_src_par_range = (
                    self._sources.point_source[0].parameters["norm_energy"].par_range
                )

        if self._sources.diffuse:
            self._diff_index_par_range = Parameter.get_parameter("diff_index").par_range
            self._diffuse_norm_par_range = Parameter.get_parameter(
                "diffuse_norm"
            ).par_range.to_value(1 / u.GeV / u.m**2 / u.s)

        if self._sources.atmospheric:
            self._F_atmo_par_range = Parameter.get_parameter(
                "F_atmo"
            ).par_range.to_value(1 / u.m**2 / u.s)<|MERGE_RESOLUTION|>--- conflicted
+++ resolved
@@ -1694,22 +1694,6 @@
             config,
         )
 
-<<<<<<< HEAD
-    '''
-    def diagnose(self):
-        """
-        Print fit diagnose message.
-        """
-
-        try:
-            print(self._fit_output.diagnose())
-        except AttributeError:
-            # TODO make compatible with loading multiple fits
-            print(self._fit_meta["diagnose"])
-    '''
-
-=======
->>>>>>> 48b0539e
     def check_classification(self, sim_outputs):
         """
         For the case of simulated data, check if
