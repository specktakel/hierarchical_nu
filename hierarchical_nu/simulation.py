import numpy as np
import os
from astropy import units as u
from astropy.coordinates import SkyCoord
from astropy.time import Time
import h5py
from matplotlib import pyplot as plt
from cmdstanpy import CmdStanModel
import logging
import collections
import ligo.skymap.plot

from icecube_tools.utils.vMF import get_theta_p

from hierarchical_nu.detector.r2021 import R2021DetectorModel

from hierarchical_nu.utils.plotting import SphericalCircle

from hierarchical_nu.detector.detector_model import DetectorModel
from hierarchical_nu.detector.icecube import IceCubeDetectorModel
from hierarchical_nu.detector.northern_tracks import NorthernTracksDetectorModel
from hierarchical_nu.precomputation import ExposureIntegral
from hierarchical_nu.source.source import Sources, PointSource, icrs_to_uv
from hierarchical_nu.source.parameter import Parameter
from hierarchical_nu.source.flux_model import IsotropicDiffuseBG, flux_conv_
from hierarchical_nu.source.cosmology import luminosity_distance
from hierarchical_nu.events import Events, TRACKS
from hierarchical_nu.utils.roi import ROI

from hierarchical_nu.stan.interface import STAN_PATH, STAN_GEN_PATH
from hierarchical_nu.stan.sim_interface import StanSimInterface


sim_logger = logging.getLogger(__name__)
sim_logger.setLevel(logging.DEBUG)


class Simulation:
    """
    To set up and run simulations.
    """

    @u.quantity_input
    def __init__(
        self,
        sources: Sources,
        detector_model: DetectorModel,
        observation_time: u.year,
        N: dict = {},
    ):
        """
        To set up and run simulations.
        """

        self._sources = sources
        self._detector_model_type = detector_model
        self._observation_time = observation_time

        self._sources.organise()

        self._exposure_integral = collections.OrderedDict()

        if N:
            for event_type in self._detector_model_type.event_types:
                assert len(N[event_type]) == len(sources)

                if (
                    "cascades" in self._detector_model_type.event_types
                    and self._sources.atmospheric
                ):
                    if N["cascades"][-1] != 0:
                        sim_logger.warning("Setting atmospheric cascade events to zero")
                        N["cascades"][-1] = 0

            self._force_N = True
            self._N = N

        else:
            self._force_N = False

        stan_file_name = os.path.join(STAN_GEN_PATH, "sim_code")

        self._stan_interface = StanSimInterface(
            stan_file_name,
            self._sources,
            self._detector_model_type,
            force_N=self._force_N,
        )

        # Silence log output
        logger = logging.getLogger("hierarchical_nu.backend.code_generator")
        logger.propagate = False

        # Check for unsupported combinations
        if sources.atmospheric and detector_model.event_types == ["cascades"]:
            raise NotImplementedError(
                "AtmosphericNuMuFlux currently only implemented "
                + "for use with NorthernTracksDetectorModel or "
                + "IceCubeDetectorModel"
            )

        if (
            sources.atmospheric
            and sources.N == 1
            and "cascades" in detector_model.event_types
        ):
            raise NotImplementedError(
                "AtmosphericNuMuFlux as the only source component "
                + "for IceCubeDetectorModel is not implemented. Just use "
                + "NorthernTracksDetectorModel instead."
            )

        # Check for shared luminosity and src_index params
        try:
            Parameter.get_parameter("luminosity")
            self._shared_luminosity = True
        except ValueError:
            self._shared_luminosity = False

        try:
            Parameter.get_parameter("src_index")
            self._shared_src_index = True
        except ValueError:
            self._shared_src_index = False

        self.events = None

    def precomputation(
        self,
        exposure_integral: collections.OrderedDict = None,
    ):
        """
        Run the necessary precomputation
        """

        if not exposure_integral:
            for event_type in self._detector_model_type.event_types:
                self._exposure_integral[event_type] = ExposureIntegral(
                    self._sources,
                    self._detector_model_type,
                    event_type=event_type,
                )

        else:
            self._exposure_integral = exposure_integral

    def generate_stan_code(self):
        self._main_sim_filename = self._stan_interface.generate()

    def set_stan_filename(self, sim_filename):
        self._main_sim_filename = sim_filename

    def compile_stan_code(self, include_paths=None):
        if not include_paths:
            include_paths = [STAN_PATH]

        stanc_options = {"include-paths": include_paths}

        self._main_sim = CmdStanModel(
            stan_file=self._main_sim_filename,
            stanc_options=stanc_options,
        )

    def setup_stan_sim(self, exe_file):
        """
        Reuse previously compiled model
        """

        self._main_sim = CmdStanModel(exe_file=exe_file)

    def run(self, seed=None, verbose=False, **kwargs):
        self._sim_inputs = self._get_sim_inputs(seed)

        self._expected_Nnu = self._get_expected_Nnu(self._sim_inputs)

        if verbose:
            print(
                "Running a simulation with expected Nnu = %.2f events"
                % self._expected_Nnu
            )

        sim_output = self._main_sim.sample(
            data=self._sim_inputs,
            iter_sampling=1,
            chains=1,
            fixed_param=True,
            seed=seed,
            **kwargs,
        )

        self._sim_output = sim_output

        energies, coords, event_types, ang_errs = self._extract_sim_output()

        # Create filler MJD values, we are only doing time-averaged simulations
        mjd = Time([99.0] * len(energies), format="mjd")

        # Check for detected events
        if len(energies) != 0:
<<<<<<< HEAD
            self.events = Events(energies, coords, event_types, ang_errs)
        else:
            self.events = None
=======
            self.events = Events(energies, coords, event_types, ang_errs, mjd)
>>>>>>> af240065

    def _extract_sim_output(self):
        try:
            energies = self._sim_output.stan_variable("Edet")[0] * u.GeV
            dirs = self._sim_output.stan_variable("event")[0]
            coords = SkyCoord(
                dirs.T[0],
                dirs.T[1],
                dirs.T[2],
                representation_type="cartesian",
                frame="icrs",
            )
            event_types = self._sim_output.stan_variable("event_type")[0]
            event_types = [int(_) for _ in event_types]

            # Kappa parameter of VMF distribution
            kappa = self._sim_output.stan_variable("kappa")[0]
            # Equivalent 1 sigma errors in deg
            ang_errs = get_theta_p(kappa, p=0.683) * u.deg

        except ValueError:
            # No detected events
            energies = [] * u.GeV
            coords = []
            event_types = []
            ang_errs = [] * u.deg

        return energies, coords, event_types, ang_errs

    def save(self, filename, overwrite: bool = False):
        if os.path.exists(filename) and not overwrite:
            raise FileExistsError(f"File {filename} already exists.")

        with h5py.File(filename, "w") as f:
            sim_folder = f.create_group("sim")

            inputs_folder = sim_folder.create_group("inputs")
            for key, value in self._sim_inputs.items():
                inputs_folder.create_dataset(key, data=value)

            outputs_folder = sim_folder.create_group("outputs")
            N = len(self._sim_output.stan_variable("Edet")[0])
            for key, value in self._sim_output.stan_variables().items():
                if key == "event":
                    reshaped_events = value[0].reshape((3, N)).T
                    outputs_folder.create_dataset(key, data=reshaped_events)

                else:
                    outputs_folder.create_dataset(key, data=value[0])

            source_folder = sim_folder.create_group("source")
            flux_unit = 1 / (u.m**2 * u.s)
            source_folder.create_dataset(
                "total_flux_int",
                data=self._sources.total_flux_int().to(flux_unit).value,
            )

        self.events.to_file(filename, append=True)

    def show_spectrum(self, *components: str, scale: str = "linear"):
        # hatch_cycle = cycler(hatch=['/', '\\', '|', '-', '+', 'x', 'o', 'O', '.', '*'])
        hatch_cycle = ["/", "\\", "|", "-", "+", "x", "o", "O", ".", "*"]
        Esrc = self._sim_output.stan_variable("Esrc")[0]
        E = self._sim_output.stan_variable("E")[0]
        lam = self._sim_output.stan_variable("Lambda")[0] - 1
        assert np.all(Esrc >= E)
        Edet = self.events.energies.value
        Emin_det = self._get_min_det_energy().to(u.GeV).value

        N = len(self._sources)

        Esrc_plot = [Esrc[np.nonzero(lam == float(i))] for i in range(N)]
        E_plot = [E[np.nonzero(lam == float(i))] for i in range(N)]
        Edet_plot = [Edet[np.nonzero(lam == float(i))] for i in range(N)]

        bins = np.logspace(
            np.log10(Emin_det),
            np.log10(Parameter.get_parameter("Emax").value.to(u.GeV).value),
            20,
            base=10,
        )

        fig, ax = plt.subplots(3, 1)
        for c, (source, hatch, _Esrc, _E, _Edet) in enumerate(
            zip(self._sources, hatch_cycle, Esrc_plot, E_plot, Edet_plot)
        ):
            if c == 0:
                _bsrc = np.zeros(bins[:-1].shape)
                label = source.name + " at source"
                # This is only needed s.t. flake does not complain
                _nEsrc = 0
            else:
                _bsrc += _nEsrc
                label = source.name

            _nEsrc, _, _ = ax[0].hist(
                _Esrc, bins=bins, label=label, bottom=_bsrc, alpha=0.5, hatch=hatch
            )

            if c == 0:
                _b = np.zeros(bins[:-1].shape)
                label = source.name + " at detector"
                _nE = 0
            else:
                _b += _nE
                label = source.name
            _nE, _, _ = ax[1].hist(
                _E, bins=bins, label=label, bottom=_b, alpha=0.5, hatch=hatch
            )

            if c == 0:
                _bdet = np.zeros(bins[:-1].shape)
                label = source.name + ", detected"
                _nEdet = 0
            else:
                _bdet += _nEdet
                label = source.name
            _nEdet, _, _ = ax[2].hist(
                _Edet, bins=bins, label=label, bottom=_bdet, alpha=0.5, hatch=hatch
            )

        for a in ax:
            a.set_xscale("log")
            a.set_yscale(scale)
            a.set_xlabel("E")
            a.legend()

        return fig, ax

    def show_skymap(self, track_zoom: float = 1.0):
        """
        :param track_zoom: Increase radius of track events by this factor for visibility
        """

        lam = list(
            self._sim_output.stan_variable("Lambda")[0] - 1
        )  # avoid Stan-style indexing
        Ns = self._sim_inputs["Ns"]
        label_cmap = plt.cm.Set1(list(range(self._sources.N)))
        N_src_ev = sum([lam.count(_) for _ in range(Ns)])

        if self._sources.atmospheric and not self._sources.diffuse:
            N_bg_ev = 0
            N_atmo_ev = lam.count(Ns)

        else:
            N_bg_ev = lam.count(Ns)
            N_atmo_ev = lam.count(Ns + 1)

        fig, ax = plt.subplots(subplot_kw={"projection": "astro degrees mollweide"})
        fig.set_size_inches((7, 5))

        self.events.coords.representation_type = "spherical"
        for r, d, l, e, t in zip(
            self.events.coords.icrs.ra,
            self.events.coords.icrs.dec,
            lam,
            self.events.ang_errs,
            self.events.types,
        ):
            color = label_cmap[int(l)]

            if t == TRACKS:
                e = e * track_zoom  # to make tracks visible

            circle = SphericalCircle(
                (r, d),
                e,
                color=color,
                alpha=0.5,
                transform=ax.get_transform("icrs"),
            )

            ax.add_patch(circle)

        fig.suptitle(
            "N_src_events = %i, N_bg_events = %i, N_atmo_events = %i"
            % (N_src_ev, N_bg_ev, N_atmo_ev),
            y=0.85,
        )
        fig.tight_layout()

        return fig, ax

    def setup_and_run(self, include_paths=None):
        """
        Wrapper around setup functions for convenience.
        """

        self.precomputation()
        self.generate_stan_code()
        self.compile_stan_code(include_paths=include_paths)
        self.run()

    def _get_sim_inputs(self, seed=None):
        sim_inputs = {}

        redshift = [
            s.redshift
            for s in self._sources.sources
            if isinstance(s, PointSource)
            or isinstance(s.flux_model, IsotropicDiffuseBG)
        ]
        D = [
            luminosity_distance(s.redshift).value
            for s in self._sources.sources
            if isinstance(s, PointSource)
        ]
        src_pos = [
            icrs_to_uv(s.dec.value, s.ra.value)
            for s in self._sources.sources
            if isinstance(s, PointSource)
        ]

        sim_inputs["Ns"] = len(
            [s for s in self._sources.sources if isinstance(s, PointSource)]
        )
        sim_inputs["z"] = redshift
        sim_inputs["D"] = D
        sim_inputs["varpi"] = src_pos

        for event_type in self._detector_model_type.event_types:
            if self._sources.point_source:
                if self._shared_src_index:
                    key = "src_index"
                else:
                    key = "ps_0_src_index"

                sim_inputs["Ngrid"] = len(
                    self._exposure_integral[event_type].par_grids[key]
                )

                sim_inputs["src_index_grid"] = self._exposure_integral[
                    event_type
                ].par_grids[key]

            if self._sources.diffuse:
                sim_inputs["Ngrid"] = len(
                    self._exposure_integral[event_type].par_grids["diff_index"]
                )

                sim_inputs["diff_index_grid"] = self._exposure_integral[
                    event_type
                ].par_grids["diff_index"]

            if event_type == "tracks":
                sim_inputs["integral_grid_t"] = [
                    _.to(u.m**2).value.tolist()
                    for _ in self._exposure_integral["tracks"].integral_grid
                ]

                if self._force_N:
                    sim_inputs["forced_N_t"] = self._N["tracks"]

            if event_type == "cascades":
                sim_inputs["integral_grid_c"] = [
                    _.to(u.m**2).value.tolist()
                    for _ in self._exposure_integral["cascades"].integral_grid
                ]

                if self._force_N:
                    sim_inputs["forced_N_c"] = self._N["cascades"]

        if self._sources.atmospheric:
            sim_inputs["atmo_integ_val"] = (
                self._exposure_integral["tracks"]
                .integral_fixed_vals[0]
                .to(u.m**2)
                .value
            )

        sim_inputs["T"] = self._observation_time.to(u.s).value

        if self._sources.point_source:
            # Check for shared src_index parameter
            if self._shared_src_index:
                sim_inputs["src_index"] = Parameter.get_parameter("src_index").value

            # Otherwise look for individual ps_%i_src_index parameters
            else:
                sim_inputs["src_index"] = [
                    Parameter.get_parameter("ps_%i_src_index" % i).value
                    for i in range(sim_inputs["Ns"])
                ]

        if self._sources.diffuse:
            sim_inputs["diff_index"] = Parameter.get_parameter("diff_index").value

        sim_inputs["Emin_src"] = (
            Parameter.get_parameter("Emin_src").value.to(u.GeV).value
        )
        sim_inputs["Emax_src"] = (
            Parameter.get_parameter("Emax_src").value.to(u.GeV).value
        )

        sim_inputs["Emin"] = Parameter.get_parameter("Emin").value.to(u.GeV).value
        sim_inputs["Emax"] = Parameter.get_parameter("Emax").value.to(u.GeV).value

        sim_inputs["Emin_diff"] = (
            Parameter.get_parameter("Emin_diff").value.to(u.GeV).value
        )
        sim_inputs["Emax_diff"] = (
            Parameter.get_parameter("Emax_diff").value.to(u.GeV).value
        )

        for event_type in self._detector_model_type.event_types:
            effective_area = self._exposure_integral[event_type].effective_area

            if event_type == "tracks":
                try:
                    sim_inputs["Emin_det_t"] = (
                        Parameter.get_parameter("Emin_det").value.to(u.GeV).value
                    )

                except ValueError:
                    sim_inputs["Emin_det_t"] = (
                        Parameter.get_parameter("Emin_det_tracks").value.to(u.GeV).value
                    )

                # Rejection sampling
                sim_inputs["rs_bbpl_Eth_t"] = effective_area.rs_bbpl_params[
                    "threshold_energy"
                ]
                sim_inputs["rs_bbpl_gamma1_t"] = effective_area.rs_bbpl_params["gamma1"]
                sim_inputs["rs_bbpl_gamma2_scale_t"] = effective_area.rs_bbpl_params[
                    "gamma2_scale"
                ]

                sim_inputs["rs_N_cosz_bins_t"] = len(effective_area.cosz_bin_edges) - 1
                sim_inputs["rs_cosz_bin_edges_t"] = effective_area.cosz_bin_edges
                sim_inputs["rs_cvals_t"] = self._exposure_integral[event_type].c_values

            if event_type == "cascades":
                try:
                    sim_inputs["Emin_det_c"] = (
                        Parameter.get_parameter("Emin_det").value.to(u.GeV).value
                    )

                except ValueError:
                    sim_inputs["Emin_det_c"] = (
                        Parameter.get_parameter("Emin_det_cascades")
                        .value.to(u.GeV)
                        .value
                    )

                sim_inputs["rs_bbpl_Eth_c"] = effective_area.rs_bbpl_params[
                    "threshold_energy"
                ]
                sim_inputs["rs_bbpl_gamma1_c"] = effective_area.rs_bbpl_params["gamma1"]
                sim_inputs["rs_bbpl_gamma2_scale_c"] = effective_area.rs_bbpl_params[
                    "gamma2_scale"
                ]
                sim_inputs["rs_N_cosz_bins_c"] = len(effective_area.cosz_bin_edges) - 1
                sim_inputs["rs_cosz_bin_edges_c"] = effective_area.cosz_bin_edges
                sim_inputs["rs_cvals_c"] = self._exposure_integral[event_type].c_values

        try:
            roi = ROI.STACK[0]
        except IndexError:
            roi = ROI()

        v_lim_low = (np.cos(-roi.DEC_min.to_value(u.rad) + np.pi / 2) + 1.0) / 2
        v_lim_high = (np.cos(-roi.DEC_max.to_value(u.rad) + np.pi / 2) + 1.0) / 2

        if (
            self._detector_model_type == NorthernTracksDetectorModel
            or self._detector_model_type == IceCubeDetectorModel
        ):
            # acos(2 * v - 1) = theta -> v = cos(theta) + 1 / 2
            # v from 0 to 1
            # Only sample from Northern hemisphere

            # theta from 0 (north) to pi (south), dec from pi/2 (north) to -pi/2 (south)
            # theta = -dec + pi/2
            cz_max = max(
                self._exposure_integral["tracks"].effective_area._cosz_bin_edges
            )
            v_lim_low_detector = ((np.cos(np.pi - np.arccos(cz_max)) + 1) / 2) + 1e-2

            if v_lim_low_detector > v_lim_low:
                v_lim_low = v_lim_low_detector

        assert v_lim_high > v_lim_low

        sim_inputs["v_low"] = v_lim_low
        sim_inputs["v_high"] = v_lim_high
        sim_inputs["u_low"] = roi.RA_min.to_value(u.rad) / (2.0 * np.pi)
        sim_inputs["u_high"] = roi.RA_max.to_value(u.rad) / (2.0 * np.pi)

        flux_units = 1 / (u.m**2 * u.s)

        if self._sources.diffuse:
            diffuse_bg = self._sources.diffuse
            sim_inputs["F_diff"] = diffuse_bg.flux_model.total_flux_int.to(
                flux_units
            ).value

        if self._sources.atmospheric:
            atmo_bg = self._sources.atmospheric
            sim_inputs["F_atmo"] = atmo_bg.flux_model.total_flux_int.to(
                flux_units
            ).value

        lumi_units = u.GeV / u.s

        if self._sources.point_source:
            # Check for shared luminosity parameter
            if self._shared_luminosity:
                sim_inputs["L"] = (
                    Parameter.get_parameter("luminosity").value.to(lumi_units).value
                )

            # Otherwise, look for individual ps_%i_luminsoity parameters
            else:
                sim_inputs["L"] = [
                    Parameter.get_parameter("ps_%i_luminosity" % i)
                    .value.to(lumi_units)
                    .value
                    for i in range(sim_inputs["Ns"])
                ]

        # Remove np.ndarrays for use with cmdstanpy
        sim_inputs = {
            k: v if not isinstance(v, np.ndarray) else v.tolist()
            for k, v in sim_inputs.items()
        }

        return sim_inputs

    def _get_expected_Nnu(self, sim_inputs):
        """
        Calculates expected number of neutrinos to be simulated.
        Uses same approach as in the Stan code for cross-checks.
        """

        sim_inputs_ = sim_inputs.copy()

        Nex_t = Nex_c = np.zeros(self._sources.N)

        for event_type in self._detector_model_type.event_types:
            if event_type == "tracks":
                integral_grid_t = sim_inputs_["integral_grid_t"]
                Nex_t = _get_expected_Nnu_(
                    sim_inputs_,
                    integral_grid_t,
                    self._sources.point_source,
                    self._sources.diffuse,
                    self._sources.atmospheric,
                    self._shared_luminosity,
                    self._shared_src_index,
                )

            if event_type == "cascades":
                integral_grid_c = sim_inputs_["integral_grid_c"]
                sim_inputs_["atmo_integ_val"] = 0
                Nex_c = _get_expected_Nnu_(
                    sim_inputs_,
                    integral_grid_c,
                    self._sources.point_source,
                    self._sources.diffuse,
                    self._sources.atmospheric,
                    self._shared_luminosity,
                    self._shared_src_index,
                )

        Nex = Nex_t + Nex_c

        self._Nex_t = Nex_t

        self._Nex_c = Nex_c

        self._expected_Nnu_per_comp = Nex

        return sum(Nex)

    @classmethod
    def from_file(cls, filename):
        raise NotImplementedError()

    def _get_min_det_energy(event_type=None):
        """
        Check for different definitions of minimum detected
        energy in parameter settings and return relevant
        value.

        This is necessary as it is possible to specify Emin_det
        or (Emin_det_tracks, Emin_det_cascades).
        """

        try:
            Emin_det = Parameter.get_parameter("Emin_det").value

        except ValueError:
            Emin_det_t = Parameter.get_parameter("Emin_det_tracks").value

            Emin_det_c = Parameter.get_parameter("Emin_det_cascades").value

            Emin_det = min(Emin_det_t, Emin_det_c)

        return Emin_det


class SimInfo:
    def __init__(self, truths, inputs, outputs):
        """
        To store and reference simulation inputs/info.

        TODO: instead work on Simualtion.from_file() method
        to fully load simulation from output file.
        """

        self.truths = truths

        self.inputs = inputs

        self.outputs = outputs

    @classmethod
    def from_file(cls, filename):
        inputs = {}
        outputs = {}
        with h5py.File(filename, "r") as f:
            inputs_folder = f["sim/inputs"]
            source_folder = f["sim/source"]
            outputs_folder = f["sim/outputs"]

            atmo = False
            diff = False
            ps = False
            for key in inputs_folder:
                inputs[key] = inputs_folder[key][()]

                if key == "F_atmo":
                    atmo = True

                if key == "F_diff":
                    diff = True

                if key == "L":
                    ps = True

            for key in source_folder:
                inputs[key] = source_folder[key][()]

            for key in outputs_folder:
                outputs[key] = outputs_folder[key][()]

        truths = {}

        if ps:
            truths["L"] = inputs["L"]
            truths["src_index"] = inputs["src_index"]

        if diff:
            truths["F_diff"] = inputs["F_diff"]
            truths["diff_index"] = inputs["diff_index"]

        if atmo:
            truths["F_atmo"] = inputs["F_atmo"]

        truths["Ftot"] = inputs["total_flux_int"]
        truths["f_arr"] = outputs["f_arr"]
        truths["f_arr_astro"] = outputs["f_arr_astro"]
        truths["f_det"] = outputs["f_det"]
        truths["f_det_astro"] = outputs["f_det_astro"]

        return cls(truths, inputs, outputs)


def _get_expected_Nnu_(
    sim_inputs,
    integral_grid,
    point_source=False,
    diffuse=False,
    atmospheric=False,
    shared_luminosity=True,
    shared_src_index=True,
):
    """
    Helper function for calculating expected Nnu
    using stan sim_inputs.
    """

    if point_source:
        if shared_src_index:
            src_index = sim_inputs["src_index"]
        else:
            src_index_list = sim_inputs["src_index"]
        src_index_grid = sim_inputs["src_index_grid"]

    if diffuse:
        diff_index = sim_inputs["diff_index"]
        diff_index_grid = sim_inputs["diff_index_grid"]

    Ns = sim_inputs["Ns"]

    eps = []

    if point_source:
        for i in range(Ns):
            if shared_src_index:
                eps.append(np.interp(src_index, src_index_grid, integral_grid[i]))
            else:
                eps.append(
                    np.interp(src_index_list[i], src_index_grid, integral_grid[i])
                )

    if diffuse:
        eps.append(np.interp(diff_index, diff_index_grid, integral_grid[Ns]))

    if atmospheric:
        eps.append(sim_inputs["atmo_integ_val"])

    eps = np.array(eps) * sim_inputs["T"]

    F = []

    if point_source:
        if shared_luminosity:
            for i, d in enumerate(sim_inputs["D"]):
                flux = sim_inputs["L"] / (4 * np.pi * np.power(d * 3.086e22, 2))
                if shared_src_index:
                    flux = flux * flux_conv_(
                        src_index,
                        sim_inputs["Emin_src"] / (1 + sim_inputs["z"][i]),
                        sim_inputs["Emax_src"] / (1 + sim_inputs["z"][i]),
                    )
                else:
                    flux = flux * flux_conv_(
                        src_index_list[i],
                        sim_inputs["Emin_src"] / (1 + sim_inputs["z"][i]),
                        sim_inputs["Emax_src"] / (1 + sim_inputs["z"][i]),
                    )
                F.append(flux)

        else:
            for i, (d, l) in enumerate(zip(sim_inputs["D"], sim_inputs["L"])):
                flux = l / (4 * np.pi * np.power(d * 3.086e22, 2))
                if shared_src_index:
                    flux = flux * flux_conv_(
                        src_index,
                        sim_inputs["Emin_src"] / (1 + sim_inputs["z"][i]),
                        sim_inputs["Emax_src"] / (1 + sim_inputs["z"][i]),
                    )
                else:
                    flux = flux * flux_conv_(
                        src_index_list[i],
                        sim_inputs["Emin_src"] / (1 + sim_inputs["z"][i]),
                        sim_inputs["Emax_src"] / (1 + sim_inputs["z"][i]),
                    )
                F.append(flux)

    if diffuse:
        F.append(sim_inputs["F_diff"])

    if atmospheric:
        F.append(sim_inputs["F_atmo"])

    return eps * F<|MERGE_RESOLUTION|>--- conflicted
+++ resolved
@@ -197,13 +197,9 @@
 
         # Check for detected events
         if len(energies) != 0:
-<<<<<<< HEAD
             self.events = Events(energies, coords, event_types, ang_errs)
         else:
             self.events = None
-=======
-            self.events = Events(energies, coords, event_types, ang_errs, mjd)
->>>>>>> af240065
 
     def _extract_sim_output(self):
         try:
