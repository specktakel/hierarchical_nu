--- conflicted
+++ resolved
@@ -292,28 +292,21 @@
             xmin = prior_dict["xmin"]
             alpha = prior_dict["alpha"]
             return prior(ParetoPrior, xmin=xmin * units, alpha=alpha)
-<<<<<<< HEAD
         if prior_name == "logflat":
             xmin = prior_dict["xmin"]
             xmax = prior_dict["xmax"]
         mu = prior_dict["mu"]
         sigma = prior_dict["sigma"]
-=======
         mu = np.atleast_1d(prior_dict["mu"])
         sigma = np.atleast_1d(prior_dict["sigma"])
->>>>>>> 215dfdc2
         if prior_name == "normal":
             sigma *= units
             mu *= units
             return prior(NormalPrior, mu=mu[0], sigma=sigma[0])
         elif prior_name == "lognormal":
-<<<<<<< HEAD
-            return prior(LogNormalPrior, mu=np.exp(mu) * units, sigma=sigma)
+            return prior(LogNormalPrior, mu=np.exp(mu[0]) * units, sigma=sigma[0])
         elif prior_name == "logflat":
             return prior(LogUniformPrior, xmin=xmin * units, xmax=xmax * units)
-=======
-            return prior(LogNormalPrior, mu=np.exp(mu[0]) * units, sigma=sigma[0])
->>>>>>> 215dfdc2
 
 
 class UnitPrior:
@@ -329,14 +322,12 @@
             self._units = units
             self._prior = name(xmin=xmin.to_value(units), alpha=alpha)
 
-<<<<<<< HEAD
         elif name == LogUniformPrior:
             xmin = kwargs.get("xmin")
             xmax = kwargs.get("xmax")
             units = kwargs.get("units")
             self.units = units
             self._prior = name(xmin=xmin.to_value(units), xmax=xmax.to_value(units))
-=======
         elif name == ExponentialGaussianPrior:
             mu = kwargs.get("mu")
             sigma = kwargs.get("sigma")
@@ -348,7 +339,6 @@
                 sigma=sigma.to_value(units),
                 lam=lam.to_value(1 / units),
             )
->>>>>>> 215dfdc2
 
         else:
             mu = kwargs.get("mu")
