from abc import ABCMeta, abstractmethod
from typing import Union, Iterable
import astropy.units as u
from astropy.units.core import UnitConversionError
import numpy as np
from scipy import stats
import h5py


class PriorDistribution(metaclass=ABCMeta):
    """
    Abstract base class for prior
    distributions.
    """

    def __init__(self, name="prior"):
        self._name = name

    @property
    def name(self):
        return self._name

    @abstractmethod
    def pdf(self, x):
        pass

    def pdf_logspace(self, x):
        return self.pdf(x) * x * np.log(10)

    @abstractmethod
    def sample(self, N):
        pass

    @abstractmethod
    def to_dict(self):
        pass


class NormalPrior(PriorDistribution):
    """Normal distribution"""

    def __init__(self, name="normal", mu=0.0, sigma=1.0):
        super().__init__(name=name)

        self._mu = mu
        self._sigma = sigma

    @property
    def mu(self):
        return self._mu

    @mu.setter
    def mu(self, val: float):
        self._mu = val

    @property
    def sigma(self):
        return self._sigma

    @sigma.setter
    def sigma(self, val: float):
        self._sigma = val

    def pdf(self, x):
        return stats.norm(loc=self._mu, scale=self._sigma).pdf(x)

    def sample(self, N):
        return stats.norm(loc=self._mu, scale=self._sigma).rvs(N)

    def to_dict(self, units):
        prior_dict = {}
        prior_dict["name"] = self._name
        prior_dict["mu"] = self._mu
        prior_dict["sigma"] = self._sigma
        prior_dict["units"] = units
        return prior_dict


class LogNormalPrior(PriorDistribution):
    """Log-normal distribution"""

    def __init__(self, name="lognormal", mu=1.0, sigma=1.0):
        super().__init__(name=name)

        self._mu = mu
        self._sigma = sigma

    def pdf(self, x):
        return stats.lognorm(scale=np.exp(self._mu), s=self._sigma).pdf(x)

    def sample(self, N):
        return stats.lognorm(scale=np.exp(self._mu), s=self._sigma).rvs(N)

    @property
    def mu(self):
        return self._mu

    @mu.setter
    def mu(self, val: float):
        self._mu = val

    @property
    def sigma(self):
        return self._sigma

    @sigma.setter
    def sigma(self, val: float):
        self._sigma = val

    def to_dict(self, units):
        prior_dict = {}
        prior_dict["name"] = self._name
        prior_dict["mu"] = self._mu
        prior_dict["sigma"] = self._sigma
        prior_dict["units"] = units
        return prior_dict


class UniformPrior(PriorDistribution):
    """
    Uniform prior

    dummy class?
    """

    def __init__(self, name="uniform", xmin=0.0, xmax=np.infty):
        super().__init__(name, xmin=xmin, xmax=xmax)


class LogUniformPrior(PriorDistribution):
    """
    Log-uniform prior, i.e. flat in log(x)
    """

    def __init__(self, name="logflat", xmin=0.0, xmax=np.infty):
        super().__init__(name)

        self._xmin = xmin
        self._xmax = xmax

    @property
    def norm(self):
        return 1.0 / np.log(self.xmax / self.xmin)

    @property
    def xmin(self):
        return self._xmin

    @xmin.setter
    def xmin(self, val: float):
        self._xmin = val

    @property
    def xmax(self):
        return self._xmax

    @xmin.setter
    def xmax(self, val: float):
        self._xmax = val

    def pdf(self, x):
        return 1 / (self.norm * x)

    def sample(self, N):
        stats.loguniform.rvs(self.xmin, self.xmax, size=N)

    def to_dict(self, units):
        prior_dict = {}

        prior_dict["name"] = self._name

        prior_dict["xmin"] = self.xmin

        prior_dict["xmax"] = self.xmax

        prior_dict["units"] = units

        return prior_dict


class ParetoPrior(PriorDistribution):
    """
    Pareto distribution, i.e. x^{-alpha}
    """

    def __init__(self, name="pareto", xmin=1.0, alpha=1.0):
        super().__init__(name=name)

        self._xmin = xmin
        self._alpha = alpha

    @property
    def xmin(self):
        return self._xmin

    @xmin.setter
    def xmin(self, val: float):
        self._xmin = val

    @property
    def alpha(self):
        return self._alpha

    @alpha.setter
    def alpha(self, val: float):
        self._alpha = val

    def pdf(self, x):
        return stats.pareto(b=self._alpha).pdf(x)

    def sample(self, N):
        return stats.pareto(b=self._alpha).rvs(N) * self._xmin

    def to_dict(self, units):
        prior_dict = {}

        prior_dict["name"] = self._name
        prior_dict["xmin"] = self._xmin
        prior_dict["alpha"] = self._alpha
        prior_dict["units"] = units
        return prior_dict


<<<<<<< HEAD
class NoPriorSetError(Exception):
    pass


class Ignorance(PriorDistribution):
    def __init__(self, name="notaprior", **kwargs):
        super().__init__(name=name)

    def pdf(self, x):
        raise NoPriorSetError("Ignorance is bliss, but has no pdf")

    def pdf_logspace(self, x):
        raise NoPriorSetError("Ignorance is your new best friend, but has no pdf")

    def sample(self, N):
        raise NoPriorSetError(
            "I am running out of references, anyway, Ignorance cannot be sampled from"
        )

    def to_dict(self):
        return dict(name=self._name)
=======
class ExponentialGaussianPrior(PriorDistribution):
    def __init__(self, name="exponnorm", mu=0.0, sigma=1.0, lam=1.0):
        super().__init__(name)
        self._mu = mu
        self._sigma = sigma
        self._lam = lam

    @property
    def mu(self):
        return self._mu

    @mu.setter
    def mu(self, val: float):
        self._mu = val

    @property
    def sigma(self):
        return self._sigma

    @sigma.setter
    def sigma(self, val: float):
        self._sigma = val

    @property
    def lam(self):
        return self._lam

    @lam.setter
    def lam(self, val: float):
        self._lam = val

    def pdf(self, x):
        return stats.exponnorm.pdf(x, 1 / (self.lam * self.sigma), self.mu, self.sigma)

    def sample(self, N):
        return

    def to_dict(self, units):
        priors_dict = {}
        priors_dict["mu"] = self.mu
        priors_dict["sigma"] = self.sigma
        priors_dict["lam"] = self.lam
        priors_dict["units"] = units
        return priors_dict
>>>>>>> 96d7600b


class PriorDictHandler:
    """
    Class to translate priors from and to dictionaries.
    """

    @classmethod
    def from_dict(cls, prior_dict):
        # Translate "key" into Lumi, Flux or Index
        translate = {
            "L": LuminosityPrior,
            "diffuse_norm": DifferentialFluxPrior,
            "F_atmo": FluxPrior,
            "src_index": IndexPrior,
            "beta_index": IndexPrior,
            "diff_index": IndexPrior,
            "E0_src": EnergyPrior,
            "ang_sys": AngularPrior,
        }
        prior_name = prior_dict["name"]
        prior = translate[prior_dict["quantity"]]
        units = u.Unit(prior_dict["units"])
        if prior_name == "pareto":
            xmin = prior_dict["xmin"]
            alpha = prior_dict["alpha"]
            return prior(ParetoPrior, xmin=xmin * units, alpha=alpha)
<<<<<<< HEAD
        if prior_name == "logflat":
            xmin = prior_dict["xmin"]
            xmax = prior_dict["xmax"]
        mu = prior_dict["mu"]
        sigma = prior_dict["sigma"]
=======
        mu = np.atleast_1d(prior_dict["mu"])
        sigma = np.atleast_1d(prior_dict["sigma"])
>>>>>>> 96d7600b
        if prior_name == "normal":
            sigma *= units
            mu *= units
            return prior(NormalPrior, mu=mu[0], sigma=sigma[0])
        elif prior_name == "lognormal":
<<<<<<< HEAD
            return prior(LogNormalPrior, mu=np.exp(mu) * units, sigma=sigma)
        elif prior_name == "logflat":
            return prior(LogUniformPrior, xmin=xmin * units, xmax=xmax * units)
        elif prior_name == "notaprior":
            return prior(Ignorance)
=======
            return prior(LogNormalPrior, mu=np.exp(mu[0]) * units, sigma=sigma[0])
>>>>>>> 96d7600b


class UnitPrior:
    """
    Class to handle priors on parameters carrying a unit.
    """

    def __init__(self, name, **kwargs):
        if name == ParetoPrior:
            xmin = kwargs.get("xmin")
            alpha = kwargs.get("alpha")
            units = kwargs.get("units")
            self._units = units
            self._prior = name(xmin=xmin.to_value(units), alpha=alpha)

<<<<<<< HEAD
        elif name == LogUniformPrior:
            xmin = kwargs.get("xmin")
            xmax = kwargs.get("xmax")
            units = kwargs.get("units")
            self.units = units
            self._prior = name(xmin=xmin.to_value(units), xmax=xmax.to_value(units))
=======
        elif name == ExponentialGaussianPrior:
            mu = kwargs.get("mu")
            sigma = kwargs.get("sigma")
            lam = kwargs.get("lam")
            units = kwargs.get("units")
            self._units = units
            self._prior = name(
                mu=mu.to_value(units),
                sigma=sigma.to_value(units),
                lam=lam.to_value(1 / units),
            )
>>>>>>> 96d7600b

        else:
            mu = kwargs.get("mu")
            sigma = kwargs.get("sigma")
            units = kwargs.get("units")
            self._units = units

            if name == LogNormalPrior:
                # Check that sigma is a real number
                try:
                    sigma.to_value(1)
                except AttributeError:
                    # Is raised if sigma has no astropy unit attached
                    pass
                # else UnitConversionError is raised
                self._prior = name(mu=np.log(mu.to_value(units)), sigma=sigma)
            elif name == NormalPrior:
                self._prior = name(mu=mu.to_value(units), sigma=sigma.to_value(units))
            elif name == ParetoPrior:
                pass

    def pdf(self, x):
        return self._prior.pdf(x.to_value(self._units))

    def pdf_logspace(self, x):
        return self._prior.pdf_logspace(x.to_value(self._units))

    @property
    def mu(self):
        if isinstance(self._prior, NormalPrior) or isinstance(
            self._prior, ExponentialGaussianPrior
        ):
            return self._prior.mu * self._units
        else:
            return self._prior.mu

    @mu.setter
    def mu(self, val):
        if isinstance(self._prior, NormalPrior) or isinstance(
            self._prior, ExponentialGaussianPrior
        ):
            self._prior.mu = val.to_value(self._units)
        else:
            self._prior.mu = val

    @property
    def sigma(self):
        if isinstance(self._prior, NormalPrior) or isinstance(
            self._prior, ExponentialGaussianPrior
        ):
            return self._prior.sigma * self._units
        else:
            return self._prior.sigma

    @sigma.setter
    def sigma(self, val):
        if isinstance(self._prior, NormalPrior) or isinstance(
            self._prior, ExponentialGaussianPrior
        ):
            self._prior.sigma = val.to_value(self._units)
        else:
            self._prior.sigma = val

    @property
    def xmin(self):
        return self._prior.xmin * self._units

    @xmin.setter
    def xmin(self, val):
        if isinstance(self._prior, ParetoPrior):
            self._prior.xmin = val.to_value(self._units)

    @property
    def alpha(self):
        return self._prior.alpha

    @alpha.setter
    def alpha(self, val):
        self._prior.alpha = val

    @property
    def lam(self):
        return self._prior.lam / self._units

    @lam.setter
    def lam(self, val):
        if isinstance(self._prior, ExponentialGaussianPrior):
            self._prior.lam = val.to_value(1 / self._units)

    @property
    def name(self):
        return self._prior.name

    def to_dict(self, units):
        return self._prior.to_dict(units)


class UnitlessPrior:
    """
    Class to handle priors on unitless parameters.
    """

    UNITS = 1
    UNITS_STRING = "1"

    def __init__(self, name, **kwargs):
        if name == ParetoPrior:
            alpha = kwargs.get("alpha")
            xmin = kwargs.get("xmin")
            self._prior = name(xmin=xmin, alpha=alpha)

        else:
            mu = kwargs.get("mu")
            sigma = kwargs.get("sigma")
            if name == LogNormalPrior:
                self._prior = name(mu=np.log(mu), sigma=sigma)
            elif name == NormalPrior:
                self._prior = name(mu=mu, sigma=sigma)
            elif name == Ignorance:
                self._prior = name()

    @property
    def mu(self):
        return self._prior.mu

    @mu.setter
    def mu(self, val: float):
        self._prior.mu = val

    @property
    def sigma(self):
        return self._prior.sigma

    @sigma.setter
    def sigma(self, val: float):
        self._prior.sigma = val

    @property
    def xmin(self):
        return self._prior.xmin

    @xmin.setter
    def xmin(self, val: float):
        self._prior.xmin = val

    @property
    def alpha(self):
        return self._prior.alpha

    @alpha.setter
    def alpha(self, val: float):
        self._prior.alpha = val

    @property
    def name(self):
        return self._prior.name

    def pdf(self, x):
        return self._prior.pdf(x)

    def pdf_logspace(self, x):
        return self._prior.pdf_logspace(x)

    # Poor man's conditional inheritance
    # copied from https://stackoverflow.com/a/65754897
    # only in case someone tries to do self._mu or similar, then the private attribute should be accessed
    # def __getattr__(self, name):
    #     return self._prior.__getattribute__(name)

    def to_dict(self, units):
        return self._prior.to_dict(units)


class AngularPrior(UnitPrior):
    UNITS = u.rad
    UNITS_STRING = UNITS.to_string()

    @u.quantity_input
    def __init__(
        self,
        name=NormalPrior,
        mu: Union[u.Quantity[u.deg], None] = 0.2 * u.deg,
        sigma: Union[u.Quantity[u.deg], None] = 0.2 * u.deg,
        lam: Union[u.Quantity[1 / u.deg], None] = None,
    ):
        super().__init__(name, mu=mu, sigma=sigma, lam=lam, units=self.UNITS)


class LuminosityPrior(UnitPrior):
    """
    Source luminosity prior
    """

    UNITS = u.GeV / u.s
    UNITS_STRING = UNITS.to_string()

    @u.quantity_input
    def __init__(
        self,
        name=LogNormalPrior,
        mu: Union[u.Quantity[u.GeV / u.s], None] = 1e49 * u.GeV / u.s,
        sigma: Union[u.Quantity[u.GeV / u.s], u.Quantity[1], None] = 3.0,
        xmin: Union[u.Quantity[u.GeV / u.s], None] = None,
        xmax: Union[u.Quantity[u.GeV / u.s], None] = None,
        alpha: Union[float, None] = None,
    ):
        """
        Converts automatically to log of values, be aware of misuse of notation.
        """
        # This sigma thing is weird due to the log
        super().__init__(
            name,
            mu=mu,
            sigma=sigma,
            xmin=xmin,
            xmax=xmax,
            alpha=alpha,
            units=self.UNITS,
        )


class EnergyPrior(UnitPrior):
    """
    Prior on break energy used in logparabola or pgamma spectrum
    """

    UNITS = u.GeV
    UNITS_STRING = UNITS.to_string()

    @u.quantity_input
    def __init__(
        self,
        name=LogNormalPrior,
        mu: Union[u.Quantity[u.GeV], None] = 1e6 * u.GeV,
        sigma: Union[u.Quantity[u.GeV], u.Quantity[1], None] = 3.0,
    ):
        """
        Converts automatically to log of values, be aware of misuse of notation.
        """
        # This sigma thing is weird due to the log
        super().__init__(name, mu=mu, sigma=sigma, units=self.UNITS)


class FluxPrior(UnitPrior):
    """
    Prior on number flux dN/dA/dt
    """

    UNITS = 1 / u.m**2 / u.s
    UNITS_STRING = UNITS.unit.to_string()

    @u.quantity_input
    def __init__(
        self,
        name=NormalPrior,
        mu: u.Quantity[1 / u.m**2 / u.s] = 0.314 / u.m**2 / u.s,
        sigma: Union[u.Quantity[1 / u.m**2 / u.s], u.Quantity[1]] = 0.08 / u.m**2 / u.s,
    ):
        super().__init__(name, mu=mu, sigma=sigma, units=self.UNITS)


class DifferentialFluxPrior(UnitPrior):
    """
    Prior on differential flux dN/dE/dA/dt
    """

    UNITS = 1 / u.GeV / u.m**2 / u.s
    UNITS_STRING = UNITS.unit.to_string()

    @u.quantity_input
    def __init__(
        self,
        name=NormalPrior,
        mu: u.Quantity[1 / u.GeV / u.m**2 / u.s] = 2.26e-13 / u.GeV / u.m**2 / u.s,
        sigma: Union[u.Quantity[1 / u.GeV / u.m**2 / u.s], u.Quantity[1]] = 0.19e-13
        / u.GeV
        / u.m**2
        / u.s,
    ):
        super().__init__(name, mu=mu, sigma=sigma, units=self.UNITS)


class IndexPrior(UnitlessPrior):
    """
    Spectral index or curvature (for logparabola) prior
    """

    @u.quantity_input
    def __init__(
        self,
        name=NormalPrior,
        mu: float = 2.5,
        sigma: float = 0.5,
    ):
        super().__init__(name, mu=mu, sigma=sigma, units=self.UNITS)


class PressureRatioPrior(UnitlessPrior):
    """
    Prior on the pressure ratio in the corona of Seyfert galaxies
    """

    @u.quantity_input
    def __init__(self, name=Ignorance):
        super().__init__(name, units=self.UNITS)


class EtaPrior(UnitlessPrior):
    @u.quantity_input
    def __init__(self, name=Ignorance):
        super().__init__(name, units=self.UNITS)


class MultiSourcePrior:
    """
    Container base class to handle priors on vector parameters,
    e.g. index prior for multiple point sources. If all sources should
    have the same prior, use the normal classes above.
    """

    def __init__(self, priors):
        """
        :param priors: List of priors
        """

        assert all(isinstance(_._prior, type(priors[0]._prior)) for _ in priors)
        self._priors = priors

    def __getitem__(self, index):
        return self._priors[index]

    def __len__(self):
        return len(self._priors)

    @property
    def name(self):
        return self._priors[0]._prior.name


class MultiSourceLuminosityPrior(MultiSourcePrior, LuminosityPrior):
    def __init__(self, priors: Iterable[LuminosityPrior]):
        assert all(isinstance(_, LuminosityPrior) for _ in priors)
        super().__init__(priors)

    @property
    def mu(self):
        try:
            return np.array([_.mu for _ in self._priors])
        except TypeError:
            return (
                np.array([_.mu.to_value(self.UNITS) for _ in self._priors]) * self.UNITS
            )

    @property
    def sigma(self):
        try:
            return np.array([_.sigma for _ in self._priors])
        except TypeError:
            return (
                np.array([_.sigma.to_value(self.UNITS) for _ in self._priors])
                * self.UNITS
            )

    @property
    def xmin(self):
        try:
            return np.array([_.xmin for _ in self._priors])
        except TypeError:
            return (
                np.array([_.xmin.to_value(self.UNITS) for _ in self._priors])
                * self.UNITS
            )

    @property
    def alpha(self):
        return np.array([_.alpha for _ in self._priors])


class MultiSourceIndexPrior(MultiSourcePrior, IndexPrior):
    def __init__(self, priors: Iterable[IndexPrior]):
        assert all(isinstance(_, IndexPrior) for _ in priors)
        super().__init__(priors)

    @property
    def mu(self):
        return np.array([_.mu for _ in self._priors])

    @property
    def sigma(self):
        return np.array([_.sigma for _ in self._priors])


class MultiSourceEnergyPrior(MultiSourcePrior, EnergyPrior):
    def __init__(self, priors: Iterable[EnergyPrior]):
        assert all(isinstance(_, EnergyPrior) for _ in priors)
        super().__init__(priors)

    @property
    def mu(self):
        return np.array([_.mu for _ in self._priors])

    @property
    def sigma(self):
        return np.array([_.sigma for _ in self._priors])


class MultiSourcePressureRatioPrior(MultiSourcePrior, PressureRatioPrior):
    pass


class MultiSourceEtaPrior(MultiSourcePrior, EtaPrior):
    pass


class Priors(object):
    """
    Container for model priors.

    Defaults to sensible uninformative priors
    on all hyperparameters.
    """

    def __init__(self):
        self._luminosity = LuminosityPrior()

        self.diffuse_flux = DifferentialFluxPrior()

        self.src_index = IndexPrior()

        self.beta_index = IndexPrior(mu=0.0, sigma=0.1)

        self.diff_index = IndexPrior()

        self.atmospheric_flux = FluxPrior()

        self.E0_src = EnergyPrior()

<<<<<<< HEAD
        self.pressure_ratio = PressureRatioPrior()

        self.eta = EtaPrior()

    @property
    def pressure_ratio(self):
        return self._pressure_ratio

    @pressure_ratio.setter
    def pressure_ratio(self, prior: PressureRatioPrior):
        if not isinstance(prior, PressureRatioPrior):
            raise ValueError("Wrong prior type")
        self._pressure_ratio = prior

    @property
    def eta(self):
        return self._eta

    @eta.setter
    def eta(self, prior: EtaPrior):
        if not isinstance(prior, EtaPrior):
            raise ValueError("Wrong prior type")
        self._eta = prior
=======
        self.ang_sys = AngularPrior()

    @property
    def ang_sys(self):
        return self._ang_sys

    @ang_sys.setter
    def ang_sys(self, prior: AngularPrior):
        if not isinstance(prior, AngularPrior):
            raise ValueError("Wrong prior type")
        self._ang_sys = prior
>>>>>>> 96d7600b

    @property
    def luminosity(self):
        return self._luminosity

    @luminosity.setter
    def luminosity(self, prior: LuminosityPrior):
        if not isinstance(prior, LuminosityPrior):
            raise ValueError("Wrong prior type")
        self._luminosity = prior

    @property
    def diffuse_flux(self):
        return self._diffuse_flux

    @diffuse_flux.setter
    def diffuse_flux(self, prior: DifferentialFluxPrior):
        if not isinstance(prior, DifferentialFluxPrior):
            raise ValueError("Wrong prior type")
        self._diffuse_flux = prior

    @property
    def src_index(self):
        return self._src_index

    @src_index.setter
    def src_index(self, prior: IndexPrior):
        if not isinstance(prior, IndexPrior):
            raise ValueError("Wrong prior type")
        self._src_index = prior

    @property
    def beta_index(self):
        return self._beta_index

    @beta_index.setter
    def beta_index(self, prior: IndexPrior):
        if not isinstance(prior, IndexPrior):
            raise ValueError("Wrong prior type")
        self._beta_index = prior

    @property
    def E0_src(self):
        return self._E0_src

    @E0_src.setter
    def E0_src(self, prior: EnergyPrior):
        if not isinstance(prior, EnergyPrior):
            raise ValueError("Wrong prior type")
        self._E0_src = prior

    @property
    def diff_index(self):
        return self._diff_index

    @diff_index.setter
    def diff_index(self, prior: IndexPrior):
        if not isinstance(prior, IndexPrior):
            raise ValueError("Wrong prior type")
        self._diff_index = prior

    @property
    def atmospheric_flux(self):
        return self._atmospheric_flux

    @atmospheric_flux.setter
    def atmospheric_flux(self, prior: FluxPrior):
        if not isinstance(prior, FluxPrior):
            raise ValueError("Wrong prior type")
        self._atmospheric_flux = prior

    def to_dict(self):
        priors_dict = {}

        priors_dict["L"] = self.luminosity

        priors_dict["diffuse_norm"] = self.diffuse_flux

        priors_dict["F_atmo"] = self.atmospheric_flux

        priors_dict["src_index"] = self.src_index

        priors_dict["beta_index"] = self.beta_index

        priors_dict["diff_index"] = self.diff_index

        priors_dict["beta_index"] = self.beta_index

        priors_dict["E0_src"] = self.E0_src

        priors_dict["eta"] = self.eta

        priors_dict["pressure_ratio"] = self.pressure_ratio

        priors_dict["ang_sys"] = self._ang_sys

        return priors_dict

    def save(self, file_name: str):
        """
        Save priors to file
        :param file_name: filename
        """

        with h5py.File(file_name, "w") as f:
            self._writeto(f)

    def _writeto(self, f):
        priors_dict = self.to_dict()

        def create_dataset(g, prior):
            for key, value in prior.to_dict(prior.UNITS_STRING).items():
                g.create_dataset(key, data=value)

        for key, value in priors_dict.items():
            g = f.create_group(key)

            if isinstance(value, MultiSourcePrior):
                for c, prior in enumerate(value):
                    sub_g = g.create_group(f"ps_{c}")
                    create_dataset(sub_g, prior)

            else:
                create_dataset(g, value)

    def addto(self, file_name: str, group_name: str):
        """
        Save priors to existing file
        :param file_name: existing h5 file
        :param group_name: group name of prior data
        """
        with h5py.File(file_name, "r+") as f:
            g = f.create_group(group_name)

            self._writeto(g)

    @classmethod
    def from_file(cls, file_name: str):
        """
        Load prior data from h5 file
        :param file_name: filename
        """

        with h5py.File(file_name, "r") as f:
            return cls._load_from(f)

    @classmethod
    def from_group(cls, file_name: str, group_name: str):
        """
        Load prior data from h5 file combined with other data
        :param file_name: filename
        :param group_name: group name of prior data
        """

        with h5py.File(file_name, "r") as f:
            g = f[group_name]

            return cls._load_from(g)

    @classmethod
    def _load_from(cls, f):
        priors_dict = {}

        def make_dict_entry(d, arg):
            for k, v in arg.items():
                if k == "name":
                    # name should be replaces by LuminosityPrior etc.
                    d[k] = v[()].decode("ascii")

                else:
                    d[k] = v[()]
            return d

        for key, value in f.items():
            prior_dict = {}
            prior_dict["quantity"] = key

            # for k, v in value.items():
            try:
                prior_dict = make_dict_entry(prior_dict, value)
                priors_dict[key] = PriorDictHandler.from_dict(prior_dict)
            except TypeError:
                # Found the multi source prior

                container = []
                for _, b in value.items():
                    prior_dict = {"quantity": key}
                    prior_dict = make_dict_entry(prior_dict, b)
                    container.append(PriorDictHandler.from_dict(prior_dict))
                if key == "src_index":
                    priors_dict[key] = MultiSourceIndexPrior(container)
                elif key == "beta_index":
                    priors_dict[key] = MultiSourceIndexPrior(container)
                elif key == "E0_src":
                    priors_dict[key] = MultiSourceEnergyPrior(container)
                elif key == "L":
                    priors_dict[key] = MultiSourceLuminosityPrior(container)

                elif key == "ang_sys":
                    raise NotImplementedError()

        return cls.from_dict(priors_dict)

    @classmethod
    def from_dict(cls, priors_dict):
        priors = cls()

        priors.luminosity = priors_dict["L"]

        priors.diffuse_flux = priors_dict["diffuse_norm"]

        priors.atmospheric_flux = priors_dict["F_atmo"]

        priors.src_index = priors_dict["src_index"]

        try:
            # Backwards compatiblity
            priors.beta_index = priors_dict["beta_index"]
        except KeyError:
            pass

        try:
            priors.E0_src = priors_dict["E0_src"]
        except KeyError:
            pass

        try:
            priors.ang_sys = priors_dict["ang_sys"]
        except KeyError:
            pass

        priors.diff_index = priors_dict["diff_index"]

        return priors<|MERGE_RESOLUTION|>--- conflicted
+++ resolved
@@ -221,7 +221,6 @@
         return prior_dict
 
 
-<<<<<<< HEAD
 class NoPriorSetError(Exception):
     pass
 
@@ -243,7 +242,8 @@
 
     def to_dict(self):
         return dict(name=self._name)
-=======
+
+
 class ExponentialGaussianPrior(PriorDistribution):
     def __init__(self, name="exponnorm", mu=0.0, sigma=1.0, lam=1.0):
         super().__init__(name)
@@ -288,7 +288,6 @@
         priors_dict["lam"] = self.lam
         priors_dict["units"] = units
         return priors_dict
->>>>>>> 96d7600b
 
 
 class PriorDictHandler:
@@ -316,30 +315,20 @@
             xmin = prior_dict["xmin"]
             alpha = prior_dict["alpha"]
             return prior(ParetoPrior, xmin=xmin * units, alpha=alpha)
-<<<<<<< HEAD
         if prior_name == "logflat":
             xmin = prior_dict["xmin"]
             xmax = prior_dict["xmax"]
-        mu = prior_dict["mu"]
-        sigma = prior_dict["sigma"]
-=======
+            return prior(LogUniformPrior, xmin=xmin * units, xmax=xmax * units)
         mu = np.atleast_1d(prior_dict["mu"])
         sigma = np.atleast_1d(prior_dict["sigma"])
->>>>>>> 96d7600b
         if prior_name == "normal":
             sigma *= units
             mu *= units
             return prior(NormalPrior, mu=mu[0], sigma=sigma[0])
         elif prior_name == "lognormal":
-<<<<<<< HEAD
-            return prior(LogNormalPrior, mu=np.exp(mu) * units, sigma=sigma)
-        elif prior_name == "logflat":
-            return prior(LogUniformPrior, xmin=xmin * units, xmax=xmax * units)
+            return prior(LogNormalPrior, mu=np.exp(mu[0]) * units, sigma=sigma[0])
         elif prior_name == "notaprior":
             return prior(Ignorance)
-=======
-            return prior(LogNormalPrior, mu=np.exp(mu[0]) * units, sigma=sigma[0])
->>>>>>> 96d7600b
 
 
 class UnitPrior:
@@ -355,14 +344,12 @@
             self._units = units
             self._prior = name(xmin=xmin.to_value(units), alpha=alpha)
 
-<<<<<<< HEAD
         elif name == LogUniformPrior:
             xmin = kwargs.get("xmin")
             xmax = kwargs.get("xmax")
             units = kwargs.get("units")
             self.units = units
             self._prior = name(xmin=xmin.to_value(units), xmax=xmax.to_value(units))
-=======
         elif name == ExponentialGaussianPrior:
             mu = kwargs.get("mu")
             sigma = kwargs.get("sigma")
@@ -374,7 +361,6 @@
                 sigma=sigma.to_value(units),
                 lam=lam.to_value(1 / units),
             )
->>>>>>> 96d7600b
 
         else:
             mu = kwargs.get("mu")
@@ -812,7 +798,6 @@
 
         self.E0_src = EnergyPrior()
 
-<<<<<<< HEAD
         self.pressure_ratio = PressureRatioPrior()
 
         self.eta = EtaPrior()
@@ -836,7 +821,6 @@
         if not isinstance(prior, EtaPrior):
             raise ValueError("Wrong prior type")
         self._eta = prior
-=======
         self.ang_sys = AngularPrior()
 
     @property
@@ -848,7 +832,6 @@
         if not isinstance(prior, AngularPrior):
             raise ValueError("Wrong prior type")
         self._ang_sys = prior
->>>>>>> 96d7600b
 
     @property
     def luminosity(self):
