--- conflicted
+++ resolved
@@ -38,18 +38,17 @@
     src_index_range: Tuple = (1.0, 4.0)
     beta_index: List[float] = field(default_factory=lambda: [0.0])
     beta_index_range: Tuple = (-1.0, 1.0)
-<<<<<<< HEAD
-    E0_src: List[float] = field(default_factory=lambda: [1e6])  # GeV
-    E0_src_range: Tuple = (1e3, 1e8)
-    eta: List[float] = field(default_factory=lambda: [40])  # inverse turbulence strength
-    eta_range: Tuple = (1., 150.)
-    P: List[float] = field(default_factory=lambda: [0.5])   # cosmic ray to thermal pressure ratio
-    P_range: Tuple = (0., 100.)
+    eta: List[float] = field(
+        default_factory=lambda: [40]
+    )  # inverse turbulence strength
+    eta_range: Tuple = (1.0, 150.0)
+    P: List[float] = field(
+        default_factory=lambda: [0.5]
+    )  # cosmic ray to thermal pressure ratio
+    P_range: Tuple = (0.0, 100.0)
     Nex_src_range: Tuple = (0.0, 100.0)
-=======
     E0_src: List[str] = field(default_factory=lambda: ["1e6 GeV"])
     E0_src_range: Tuple[str] = ("1e3 GeV", "1e8 GeV")
->>>>>>> 96d7600b
     diff_index: float = 2.5
     diff_index_range: Tuple = (1.0, 4.0)
     diff_norm: str = "2.26e-13 GeV-1 m-2 s-1"  # defined in the detector frame
