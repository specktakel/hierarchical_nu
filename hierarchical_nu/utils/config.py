--- conflicted
+++ resolved
@@ -42,9 +42,9 @@
     Emin: float = 5e4  # u.GeV
     Emax: float = 1e8  # u.GeV
     Emin_src: float = 1.4e5  # u.GeV, value to fix current problems with energy ranges
-    Emax_src: float = 1.4e8   # u.GeV
-    Emin_diff: float = 5e4  #u.GeV
-    Emax_diff: float = 1e8 # u.GeV
+    Emax_src: float = 1.4e8  # u.GeV
+    Emin_diff: float = 5e4  # u.GeV
+    Emax_diff: float = 1e8  # u.GeV
     diff_norm: float = 2e-13  # 1 / (u.GeV * u.m**2 * u.s)
     z: float = 0.4  # cosmological redshift, dimensionless
 
@@ -100,20 +100,7 @@
 # Load default config
 hnu_config: HierarchicalNuConfig = OmegaConf.structured(HierarchicalNuConfig)
 
-<<<<<<< HEAD
-
-if not _config_file.is_file() or not _local_config_file.is_file():
-    # Prints should be converted to logger at some point
-    print("No config found, creating new one")
-    _config_path.mkdir(parents=True, exist_ok=True)
-
-    with _config_file.open("w") as f:
-        OmegaConf.save(config=hnu_config, f=f.name)
-
-elif _local_config_file.is_file():
-=======
 if _local_config_file.is_file():
->>>>>>> 4ea03358
     print("local config found")
     _local_config = OmegaConf.load(_local_config_file)
 
