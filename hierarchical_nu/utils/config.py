--- conflicted
+++ resolved
@@ -1,10 +1,6 @@
 import os
 from pathlib import Path
-<<<<<<< HEAD
 from typing import List, Tuple, Any
-=======
-from typing import List, Union, Tuple, Any
->>>>>>> df7e65e2
 from dataclasses import dataclass, field
 from omegaconf import OmegaConf
 import numpy as np
@@ -131,14 +127,8 @@
 @dataclass
 class SinglePriorConfig:
     name: str = "LogNormalPrior"
-<<<<<<< HEAD
     mu: Any = 1.0  # Should be str or float, but alas, OmegaConf does not support Unions
     sigma: Any = 1.0
-=======
-    mu: List[float] = field(default_factory=lambda: [1.0])
-    sigma: List[float] = field(default_factory=lambda: [1.0])
->>>>>>> df7e65e2
-
 
 @dataclass
 class PriorConfig:
@@ -155,11 +145,7 @@
     )
     E0_src: SinglePriorConfig = field(
         default_factory=lambda: SinglePriorConfig(
-<<<<<<< HEAD
-            name="LogNormalPrior", mu="1e5 GeV", sigma=3.0
-=======
-            name="LogNormalPrior", mu=[1e5], sigma=[3.0]
->>>>>>> df7e65e2
+            name="LogNormalPrior", mu=["1e5 GeV"], sigma=[3.0]
         )
     )
     diff_index: SinglePriorConfig = field(
@@ -169,32 +155,20 @@
     )
     L: SinglePriorConfig = field(
         default_factory=lambda: SinglePriorConfig(
-<<<<<<< HEAD
-            name="LogNormalPrior", mu="1e49 GeV s-1", sigma=3.0
-=======
-            name="LogNormalPrior", mu=[1e49], sigma=[3]
->>>>>>> df7e65e2
+            name="LogNormalPrior", mu=["1e49 GeV s-1"], sigma=[3.0]
         )
     )
 
     diff_flux: SinglePriorConfig = field(
         default_factory=lambda: SinglePriorConfig(
-<<<<<<< HEAD
             name="NormalPrior",
-            mu="2.26e-13  GeV-1 s-1 m-2",
-            sigma="0.19e-13 GeV-1 s-1 m-2",
-=======
-            name="NormalPrior", mu=[2.26e-13], sigma=[0.19e-13]
->>>>>>> df7e65e2
+            mu=["2.26e-13  GeV-1 s-1 m-2"],
+            sigma=["0.19e-13 GeV-1 s-1 m-2"],
         )
     )
     atmo_flux: SinglePriorConfig = field(
         default_factory=lambda: SinglePriorConfig(
-<<<<<<< HEAD
-            name="NormalPrior", mu="0.314 m-2 s-1", sigma="0.08 m-2 s-1"
-=======
-            name="NormalPrior", mu=[0.314], sigma=[0.08]
->>>>>>> df7e65e2
+            name="NormalPrior", mu=["0.314 m-2 s-1"], sigma=["0.08 m-2 s-1"]
         )
     )
 
