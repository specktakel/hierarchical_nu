--- conflicted
+++ resolved
@@ -77,10 +77,6 @@
             parser.ROI()
 
             asimov = parameter_config.asimov
-<<<<<<< HEAD
-
-=======
->>>>>>> 0291f043
             # Sources
             self._sources = parser.sources()
             f_arr = self._sources.f_arr().value
@@ -189,11 +185,7 @@
 
         asimov = parameter_config.asimov
 
-<<<<<<< HEAD
-        _make_roi()
-=======
         parser.ROI()
->>>>>>> 0291f043
 
         if not STAN_GEN_PATH in file_config["include_paths"]:
             file_config["include_paths"].append(STAN_GEN_PATH)
@@ -282,8 +274,6 @@
                             continue
                         for c, prob in enumerate(value):
                             folder.create_dataset(f"association_prob_{c}", data=prob)
-<<<<<<< HEAD
-=======
                     elif key == "parameter_names":
                         for c, data in enumerate(res[key]):
                             folder.create_dataset(f"par_names_{c}", data=data)
@@ -293,7 +283,6 @@
                     elif key == "R_hat":
                         for c, data in enumerate(res[key]):
                             folder.create_dataset(f"R_hat_{c}", data=data)
->>>>>>> 0291f043
                     elif key != "Lambda" and key != "event_Lambda":
                         folder.create_dataset(key, data=value)
                     elif key == "Lambda":
