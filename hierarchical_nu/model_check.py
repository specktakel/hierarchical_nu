import os
import sys
import numpy as np
import h5py
import time
from matplotlib import pyplot as plt
from joblib import Parallel, delayed
from astropy import units as u
from astropy.coordinates import SkyCoord
from cmdstanpy import CmdStanModel
from scipy.stats import uniform
from typing import List, Union

from hierarchical_nu.source.atmospheric_flux import AtmosphericNuMuFlux
from hierarchical_nu.source.parameter import Parameter
from hierarchical_nu.source.source import PointSource, Sources

from hierarchical_nu.detector.icecube import DETECTOR_DICT
from hierarchical_nu.simulation import Simulation
from hierarchical_nu.fit import StanFit
from hierarchical_nu.stan.sim_interface import StanSimInterface
from hierarchical_nu.stan.fit_interface import StanFitInterface
from hierarchical_nu.utils.config import hnu_config
from hierarchical_nu.utils.roi import CircularROI
from hierarchical_nu.priors import Priors, LogNormalPrior, NormalPrior


class ModelCheck:
    """
    Check statistical model by repeatedly
    fitting simulated data using different random seeds.
    """

    def __init__(self, truths=None, priors=None):
        if priors:
            self.priors = priors
            print("Found priors")

        else:
            print("Loading priors from config")
            prior_config = hnu_config["prior_config"]
            priors = Priors()
            priors.luminosity = self.make_prior(prior_config["L"])
            priors.src_index = self.make_prior(prior_config["src_index"])
            priors.atmospheric_flux = self.make_prior(prior_config["atmo_flux"])
            priors.diffuse_flux = self.make_prior(prior_config["diff_flux"])
            priors.diff_index = self.make_prior(prior_config["diff_index"])
            self.priors = priors

        if truths:
            print("Found true values")
            self.truths = truths

        else:
            print("Loading true values from config")
            # Config
            file_config = hnu_config["file_config"]
            parameter_config = hnu_config["parameter_config"]

            # Sources
            self._sources = _initialise_sources()
            f_arr = self._sources.f_arr().value
            f_arr_astro = self._sources.f_arr_astro().value

            # Detector
            self._detector_model_type = ModelCheck._get_dm_from_config(
                parameter_config["detector_model_type"]
            )

            self._obs_time = parameter_config["obs_time"] * u.year
            # self._nshards = parameter_config["nshards"]
            self._threads_per_chain = parameter_config["threads_per_chain"]
            print(self._detector_model_type)
            sim = Simulation(self._sources, self._detector_model_type, self._obs_time)
            sim.precomputation()
            self._exposure_integral = sim._exposure_integral
            # sim.set_stan_filename(file_config["sim_filename"])
            # sim.compile_stan_code(include_paths=list(file_config["include_paths"]))
            sim_inputs = sim._get_sim_inputs()
            Nex = sim._get_expected_Nnu(sim_inputs)
            Nex_per_comp = sim._expected_Nnu_per_comp

            # Truths
            self.truths = {}

            flux_unit = 1 / (u.m**2 * u.s)

            diffuse_bg = self._sources.diffuse
            self.truths["F_diff"] = diffuse_bg.flux_model.total_flux_int.to(
                flux_unit
            ).value
            atmo_bg = self._sources.atmospheric
            self.truths["F_atmo"] = atmo_bg.flux_model.total_flux_int.to(
                flux_unit
            ).value
            self.truths["L"] = (
                Parameter.get_parameter("luminosity").value.to(u.GeV / u.s).value
            )
            self.truths["f_arr"] = f_arr
            self.truths["f_arr_astro"] = f_arr_astro
            self.truths["src_index"] = Parameter.get_parameter("src_index").value
            self.truths["diff_index"] = Parameter.get_parameter("diff_index").value

            self.truths["Nex"] = Nex
            self.truths["Nex_src"] = Nex_per_comp[0]
            self.truths["Nex_diff"] = Nex_per_comp[1]
            self.truths["Nex_atmo"] = Nex_per_comp[2]
            self.truths["f_det"] = Nex_per_comp[0] / Nex
            self.truths["f_det_astro"] = Nex_per_comp[0] / sum(Nex_per_comp[0:2])

        self._default_var_names = [key for key in self.truths]
        self._default_var_names.append("Fs")

        self._diagnostic_names = ["lp__", "divergent__", "treedepth__", "energy__"]

    @staticmethod
    def make_prior(p):
        if p["name"] == "LogNormalPrior":
            prior = LogNormalPrior(mu=np.log(p["mu"]), sigma=p["sigma"])
        elif p["name"] == "NormalPrior":
            prior = NormalPrior(mu=p["mu"], sigma=p["sigma"])
        else:
            raise ValueError("Currently no other prior implemented")
        return prior

    @staticmethod
    def initialise_env(output_dir, priors: Priors = Priors()):
        """
        Script to set up enviroment for parallel
        model checking runs.

        * Runs MCEq for atmo flux if needed
        * Generates and compiles necessary Stan files
        Only need to run once before calling ModelCheck(...).run()
        """

        # Config
        parameter_config = hnu_config["parameter_config"]
        file_config = hnu_config["file_config"]
        prior_config = hnu_config["prior_config"]

        # Run MCEq computation
        print("Setting up MCEq run for AtmopshericNumuFlux")
        Emin = parameter_config["Emin"] * u.GeV
        Emax = parameter_config["Emax"] * u.GeV
        atmo_flux_model = AtmosphericNuMuFlux(Emin, Emax)

        # Build necessary details to define simulation and fit code
        sources = _initialise_sources()
        detector_model_type = ModelCheck._get_dm_from_config(
            parameter_config["detector_model_type"]
        )

        if not isinstance(detector_model_type, list):
            detector_model_type = [detector_model_type]

        # Generate sim Stan file
        sim_name = file_config["sim_filename"][:-5]
        stan_sim_interface = StanSimInterface(
            sim_name,
            sources,
            detector_model_type,
        )

        stan_sim_interface.generate()
        print("Generated sim_code Stan file at:", sim_name)

        # Generate fit Stan file
        nshards = parameter_config["nshards"]
        fit_name = file_config["fit_filename"][:-5]

        priors = Priors()
        priors.luminosity = ModelCheck.make_prior(prior_config["L"])
        priors.src_index = ModelCheck.make_prior(prior_config["src_index"])
        priors.atmospheric_flux = ModelCheck.make_prior(prior_config["atmo_flux"])
        priors.diffuse_flux = ModelCheck.make_prior(prior_config["diff_flux"])
        priors.diff_index = ModelCheck.make_prior(prior_config["diff_index"])

        stan_fit_interface = StanFitInterface(
            fit_name,
            sources,
            detector_model_type,
            nshards=nshards,
            priors=priors,
        )

        stan_fit_interface.generate()
        print("Generated fit Stan file at:", fit_name)

        # Comilation of Stan models
        print("Compile Stan models")
        stanc_options = {"include-paths": list(file_config["include_paths"])}
        cpp_options = None

        if nshards not in [0, 1]:
            cpp_options = {"STAN_THREADS": True}

        _ = CmdStanModel(
            stan_file=file_config["sim_filename"],
            stanc_options=stanc_options,
        )
        _ = CmdStanModel(
            stan_file=file_config["fit_filename"],
            stanc_options=stanc_options,
            cpp_options=cpp_options,
        )

        # Create output directory
        if not os.path.exists(output_dir):
            os.makedirs(output_dir)

    def parallel_run(self, n_jobs=1, n_subjobs=1, seed=None, **kwargs):
        job_seeds = [(seed + job) * 10 for job in range(n_jobs)]

        self._results = Parallel(n_jobs=n_jobs, backend="loky")(
            delayed(self._single_run)(n_subjobs, seed=s, **kwargs) for s in job_seeds
        )

    def save(self, filename):
        with h5py.File(filename, "w") as f:
            truths_folder = f.create_group("truths")
            for key, value in self.truths.items():
                truths_folder.create_dataset(key, data=value)

            sim_folder = f.create_group("sim")

            for i, res in enumerate(self._results):
                folder = f.create_group("results_%i" % i)

                for key, value in res.items():
                    if key != "Lambda":
                        folder.create_dataset(key, data=value)
                    else:
                        sim_folder.create_dataset("sim_%i" % i, data=np.vstack(value))

        self.priors.addto(filename, "priors")

    @classmethod
    def load(cls, filename_list):
        with h5py.File(filename_list[0], "r") as f:
            job_folder = f["results_0"]
            _result_names = [key for key in job_folder]

        truths = {}
        priors = None

        results = {}
        for key in _result_names:
            results[key] = []

        file_truths = {}
        for filename in filename_list:
            file_priors = Priors.from_group(filename, "priors")

            if not priors:
                priors = file_priors

            with h5py.File(filename, "r") as f:
                truths_folder = f["truths"]
                sim_folder = f["sim"]
                for key, value in truths_folder.items():
                    file_truths[key] = value[()]

                if not truths:
                    truths = file_truths

                if truths != file_truths:
                    raise ValueError(
                        "Files in list have different truth settings and should not be combined"
                    )

                n_jobs = len(
                    [
                        key
                        for key in f
                        if (key != "truths" and key != "priors" and key != "sim")
                    ]
                )
                sim = {}
                sim_N = []
                for i in range(n_jobs):
                    job_folder = f["results_%i" % i]
                    for res_key in job_folder:
                        results[res_key].extend(job_folder[res_key][()])
                    # sim["sim_%i_Lambda" % i] = sim_folder["sim_%i" % i][()]
                    sim_N.extend(sim_folder["sim_%i" % i][()])

        output = cls(truths, priors)
        output.results = results
        output.sim_Lambdas = sim
        output.sim_N = sim_N

        return output

    def compare(
        self,
        var_names: Union[None, List[str]] = None,
        var_labels: Union[None, List[str]] = None,
        show_prior: bool = False,
        nbins: int = 50,
        mask_results: Union[None, np.ndarray] = None,
        alpha=0.1,
        show_N: bool = False,
    ):
        if not var_names:
            var_names = self._default_var_names

        if not var_labels:
            var_labels = self._default_var_names

        mask = np.tile(False, len(self.results[var_names[0]]))
        if mask_results is not None:
            mask[mask_results] = True
        else:
            mask_results = np.array([])

        N = len(var_names)
        fig, ax = plt.subplots(N, figsize=(5, N * 3))

        for v, var_name in enumerate(var_names):
            if (
                var_name == "L"
                or var_name == "F_diff"
                or var_name == "F_atmo"
                or var_name == "Fs"
            ):
                bins = np.geomspace(
                    np.min(np.array(self.results[var_name])[~mask]),
                    np.max(np.array(self.results[var_name])[~mask]),
                    nbins,
                )
                prior_supp = np.geomspace(
                    np.min(np.array(self.results[var_name])[~mask]),
                    np.max(np.array(self.results[var_name])[~mask]),
                    1000,
                )
                ax[v].set_xscale("log")

            else:
                prior_supp = np.linspace(
                    np.min(self.results[var_name]),
                    np.max(self.results[var_name]),
                    1000,
                )
                bins = np.linspace(
                    np.min(np.array(self.results[var_name])[~mask]),
                    np.max(np.array(self.results[var_name])[~mask]),
                    nbins,
                )
            max_value = 0

            for i in range(len(self.results[var_name])):
                if i not in mask_results and len(self.results[var_name]) != 0:
                    n, bins, _ = ax[v].hist(
                        self.results[var_name][i],
                        color="#017B76",
                        alpha=alpha,
                        histtype="step",
                        bins=bins,
                        lw=1.0,
                    )

                    if show_N and var_name == "Nex_src":
                        for val in self.sim_Lambdas.values():
                            # Overplot the actual number of events for each component
                            for line in val:
                                ax[v].axvline(line[0], ls="-", c="red", lw=0.3)

                    elif show_N and var_name == "Nex_diff":
                        for val in self.sim_Lambdas.values():
                            # Overplot the actual number of events for each component
                            for line in val:
                                ax[v].axvline(line[1], ls="-", c="red", lw=0.3)

                    elif show_N and var_name == "Nex_atmo":
                        for val in self.sim_Lambdas.values():
                            # Overplot the actual number of events for each component
                            for line in val:
                                ax[v].axvline(line[2], ls="-", c="red", lw=0.3)

                    max_value = n.max() if n.max() > max_value else max_value

            if show_prior:
                N = len(self.results[var_name][0]) * 100
                xmin, xmax = ax[v].get_xlim()

                if "f_" in var_name and not "diff" in var_name:  # yikes
                    prior_samples = uniform(0, 1).rvs(N)
                    prior_density = uniform(0, 1).pdf(prior_supp)
                    plot = True

                elif "Nex" in var_name:
                    plot = False

                elif "index" in var_name:
                    prior_density = self.priors.to_dict()[var_name].pdf(prior_supp)
                    plot = True

                elif not "Fs" in var_name:
                    prior_samples = self.priors.to_dict()[var_name].sample(N)
                    prior_density = self.priors.to_dict()[var_name].pdf_logspace(
                        prior_supp
                    )
                    plot = True
                else:
                    plot = False

                if plot:
                    ax[v].plot(
                        prior_supp,
                        prior_density / prior_density.max() * max_value / 2.0,
                        color="k",
                        alpha=0.5,
                        lw=2,
                        label="Prior",
                    )
                    ax[v].hist(
                        prior_samples,
                        color="k",
                        alpha=0.5,
                        histtype="step",
                        bins=bins,
                        lw=2,
                        weights=np.tile(0.01, len(prior_samples)),
                        label="Prior samples",
                    )
            try:
                ax[v].axvline(
                    self.truths[var_name], color="k", linestyle="-", label="Truth"
                )
            except KeyError:
                pass
            ax[v].set_xlabel(var_labels[v], labelpad=10)
            ax[v].legend(loc="best")

        fig.tight_layout()
        return fig, ax

    def diagnose(self):
        """
        Quickly check output of CmdStanMCMC.diagnose().
        Return index of fits with issues.
        """

        diagnostics_array = np.array(self.results["diagnostics_ok"])

        ind_not_ok = np.where(diagnostics_array == 0)[0]

        if len(ind_not_ok) > 0:
            print(
                "%.2f percent of fits have issues!"
                % (len(ind_not_ok) / len(diagnostics_array) * 100)
            )

        else:
            print("No issues found")

        return ind_not_ok

    def _single_run(self, n_subjobs, seed, **kwargs):
        """
        Single run to be called using Parallel.
        """

        sys.stderr.write("Random seed: %i\n" % seed)

        self._sources = _initialise_sources()

        file_config = hnu_config["file_config"]

        subjob_seeds = [(seed + subjob) * 10 for subjob in range(n_subjobs)]

        outputs = {}
        for key in self._default_var_names:
            outputs[key] = []
        for key in self._diagnostic_names:
            outputs[key] = []

        outputs["diagnostics_ok"] = []
        outputs["run_time"] = []
        outputs["Lambda"] = []

        fit = None
        for i, s in enumerate(subjob_seeds):
            sys.stderr.write("Run %i\n" % i)

            # Simulation
            # Should reduce time consumption if only on first iteration model is compiled
            if i == 0:
                sim = Simulation(
                    self._sources, self._detector_model_type, self._obs_time
                )
                sim.precomputation(self._exposure_integral)
                sim.setup_stan_sim(os.path.splitext(file_config["sim_filename"])[0])

            sim.run(seed=s, verbose=True)
            self.sim = sim

            # Skip if no detected events
            if not sim.events:
                continue

            lambd = sim._sim_output.stan_variable("Lambda").squeeze()
            ps = np.sum(lambd == 1.0)
            diff = np.sum(lambd == 2.0)
            atmo = np.sum(lambd == 3.0)
            lam = np.array([ps, diff, atmo])
<<<<<<< HEAD

            # Skip if no detected events
            if not sim.events:
                continue
=======
>>>>>>> a7424309

            self.events = sim.events

            # Fit
            # Same as above, save time
            # Also handle in case first sim has no events
            if not fit:
                fit = StanFit(
                    self._sources,
                    self._detector_model_type,
                    sim.events,
                    self._obs_time,
                    priors=self.priors,
                    nshards=self._threads_per_chain,
                )
                fit.precomputation()
                fit.setup_stan_fit(os.path.splitext(file_config["fit_filename"])[0])

            else:
                fit.events = sim.events

            start_time = time.time()
            fit.run(
                seed=s,
                show_progress=True,
                threads_per_chain=self._threads_per_chain,
                inits={"src_index": 2.2, "L": 1e50, "diff_index": 2.2},
                **kwargs
            )

            self.fit = fit

            # Store output
            run_time = time.time() - start_time
            sys.stderr.write("time: %.5f\n" % run_time)
            outputs["run_time"].append(run_time)
            outputs["Lambda"].append(lam)

            for key in self._default_var_names:
                outputs[key].append(fit._fit_output.stan_variable(key))

            for key in self._diagnostic_names:
                outputs[key].append(fit._fit_output.method_variables()[key])

            diagnostics_output_str = fit._fit_output.diagnose()

            if "no problems detected" in diagnostics_output_str:
                outputs["diagnostics_ok"].append(1)
            else:
                outputs["diagnostics_ok"].append(0)

        return outputs

    @staticmethod
    def _get_dm_from_config(dm_key):
        if dm_key in DETECTOR_DICT.keys():
            return dm_key
        else:
            raise ValueError("Detector model key in config not recognised")

    def _get_prior_func(self, var_name):
        """
        Return function of param "var_name" that
        describes its prior.
        """

        try:
            prior = self.priors.to_dict()[var_name]

            prior_func = prior.pdf

        except:
            if var_name == "f_arr" or var_name == "f_arr_astro":

                def prior_func(f):
                    return uniform(0, 1).pdf(f)

            else:
                raise ValueError("var_name not recognised")

        return prior_func


def _initialise_sources():
    parameter_config = hnu_config["parameter_config"]

    Parameter.clear_registry()
    src_index = Parameter(
        parameter_config["src_index"],
        "src_index",
        fixed=False,
        par_range=parameter_config["src_index_range"],
    )
    diff_index = Parameter(
        parameter_config["diff_index"],
        "diff_index",
        fixed=False,
        par_range=parameter_config["diff_index_range"],
    )
    L = Parameter(
        parameter_config["L"] * u.erg / u.s,
        "luminosity",
        fixed=True,
        par_range=parameter_config["L_range"] * u.erg / u.s,
    )
    diffuse_norm = Parameter(
        parameter_config["diff_norm"] * 1 / (u.GeV * u.m**2 * u.s),
        "diffuse_norm",
        fixed=True,
        par_range=(0, np.inf),
    )
    Enorm = Parameter(parameter_config["Enorm"] * u.GeV, "Enorm", fixed=True)
    Emin = Parameter(parameter_config["Emin"] * u.GeV, "Emin", fixed=True)
    Emax = Parameter(parameter_config["Emax"] * u.GeV, "Emax", fixed=True)

    Emin_src = Parameter(parameter_config["Emin_src"] * u.GeV, "Emin_src", fixed=True)
    Emax_src = Parameter(parameter_config["Emax_src"] * u.GeV, "Emax_src", fixed=True)

    Emin_diff = Parameter(
        parameter_config["Emin_diff"] * u.GeV, "Emin_diff", fixed=True
    )
    Emax_diff = Parameter(
        parameter_config["Emax_diff"] * u.GeV, "Emax_diff", fixed=True
    )

    if parameter_config["Emin_det_eq"]:
        Emin_det = Parameter(
            parameter_config["Emin_det"] * u.GeV, "Emin_det", fixed=True
        )

    else:
        Emin_det_tracks = Parameter(
            parameter_config["Emin_det_tracks"] * u.GeV,
            "Emin_det_tracks",
            fixed=True,
        )
        Emin_det_cascades = Parameter(
            parameter_config["Emin_det_cascades"] * u.GeV,
            "Emin_det_cascades",
            fixed=True,
        )
        Emin_det_IC86_II = Parameter(
            parameter_config["Emin_det_IC86_II"] * u.GeV,
            "Emin_det_IC86_II",
            fixed=True,
        )

    # Simple point source for testing
    dec = np.deg2rad(parameter_config["src_dec"]) * u.rad
    ra = np.deg2rad(parameter_config["src_ra"]) * u.rad
    center = SkyCoord(ra=ra, dec=dec, frame="icrs")
    radius = 10 * u.deg
    roi = CircularROI(center, radius)
    point_source = PointSource.make_powerlaw_source(
        "test",
        dec,
        ra,
        L,
        src_index,
        parameter_config["z"],
        Emin_src,
        Emax_src,
    )

    sources = Sources()
    sources.add(point_source)
    sources.add_diffuse_component(
        diffuse_norm, Enorm.value, diff_index, Emin_diff, Emax_diff, 0.0
    )
    sources.add_atmospheric_component()

    return sources<|MERGE_RESOLUTION|>--- conflicted
+++ resolved
@@ -505,13 +505,10 @@
             diff = np.sum(lambd == 2.0)
             atmo = np.sum(lambd == 3.0)
             lam = np.array([ps, diff, atmo])
-<<<<<<< HEAD
 
             # Skip if no detected events
             if not sim.events:
                 continue
-=======
->>>>>>> a7424309
 
             self.events = sim.events
 
