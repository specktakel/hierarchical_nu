--- conflicted
+++ resolved
@@ -808,25 +808,17 @@
                 diff_init = 2e-13
 
             inits = {
-<<<<<<< HEAD
-                # TODO fix
-                "F_diff": 2e-13,
-=======
                 "diffuse_norm": diff_init,
->>>>>>> 215dfdc2
                 "F_atmo": F_atmo_init.to_value(1 / (u.m**2 * u.s)),
                 "E": [1e5] * fit.events.N,
                 "L": L_init,
                 "src_index": src_init,
-<<<<<<< HEAD
                 "Nex_per_ps": [5] * len(fit.sources.point_source),
                 "N_bg": fit.events.N - 5,
-=======
                 "E0_src": E0_init,
                 "beta_index": beta_init,
                 "eta": eta_init,
                 "pressure_ratio": P_init,
->>>>>>> 215dfdc2
             }
             fit.run(
                 seed=s,
