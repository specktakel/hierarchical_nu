--- conflicted
+++ resolved
@@ -810,11 +810,8 @@
     """
 
     def __init__(self, name, *detector_model):
-<<<<<<< HEAD
-=======
         from ..detector.r2021_bg_llh import R2021BackgroundLLH
 
->>>>>>> 90c35692
         super().__init__(name, DetectorFrame)
         self._name = name
         self._flux_model = None
